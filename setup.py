--- conflicted
+++ resolved
@@ -49,17 +49,13 @@
         "zope.interface == 4.0.5",
         # Pinning this isn't great in general, but we're only using UTC so meh:
         "pytz == 2014.2",
-<<<<<<< HEAD
         "characteristic == 0.1.0",
         "Twisted == 13.2.0"
-=======
-        "Twisted == 13.2.0",
 
         "netifaces == 0.8",
         "ipaddr == 2.1.10",
 
         "python-iptables == 0.3.0",
->>>>>>> c24c3f16
         ],
 
     extras_require={
