{% macro folder(folder, display_name)                                       -%}
{# creates a folder structure to group jobs
   param folder:  '<clusterhq-flocker/branchname>'
   param displayName: Name displayed in the jenkins view for this folder     #}
println("creating {{folder}}...")
folder("{{folder}}") { displayName("{{display_name}}") }
{%- endmacro                                                                -%}
{#

#}
{% macro wrappers()                                                         -%}
{# adds a list of common wrappers to the build jobs                          #}
    wrappers {
      timestamps()
      colorizeOutput()
      timeout {
          absolute(25)
          failBuild()
      }
    }
{%- endmacro                                                                -%}
{#

#}
{% macro scm(git_url, branch) -%}
{# configures a remote git repository, and merges 'branch' before build
    param: git_url - example: https://github.com/clusterhq/flocker
    param: branch - remote branch name to configure                          #}
    scm {
      git {
        remote {
          name("upstream")
          url("{{git_url}}")
        }
        branch("{{branch}}")
        clean(true)
        createTag(false)
        mergeOptions('upstream', "master")
      }
    }
{%- endmacro                                                                -%}
{#

#}
{% macro publishers(v)                                                      -%}
{# adds a publishers block to the jenkins job configuration, containing:
   an action for archiving artifacts
   an action for archiving junit results
   an action for publishing coverate reports

   param: dictionary containing the job keys
#}
    publishers {
{% if v.archive_artifacts                                                   -%}
{%        for artifact in v.archive_artifacts                                %}
{# v.archive_artifacts typically contain:
   'results.xml', 'coverage.xml', '_trial_temp/trial.log'                    #}
      archiveArtifacts("{{artifact}}")
{%        endfor                                                             %}
{# archives the junit results and publish the test results                   #}
      archiveJunit('results.xml') {
        retainLongStdout(true)
        testDataPublishers {
             allowClaimingOfFailedTests()
             publishTestAttachments()
             publishTestStabilityData()
             publishFlakyTestsReport()
        }
      }
{%      endif                                                               -%}
{%      if v.coverage_report                                                 %}
{# publishes a coverage report, using junit and the cobertura plugin         #}
        cobertura('coverage.xml') {
           onlyStable(false)
           failUnhealthy(true)
           failUnstable(true)
           failNoReports(true)
        }
{%      endif                                                               -%}
    }
{%- endmacro                                                                -%}
{#                                                                           #}
{% macro steps(v)                                                           -%}
{#  builds a list of job steps based on the type of the job:
    ( 'shell', others )
    currently only shell has been implemented.
    params: dictionary containing the job values                             #}
    steps {
{%  for _step in v                                                          -%}
{%    if _step.type=='shell'                                                 %}
    shell("""
{%      for line in _step.cli                                               -%}
      {{ line }}
{%      endfor                                                              -%}
    """)
{%    endif                                                                 -%}
{%  endfor                                                                   %}
    }
{%- endmacro                                                                -%}
{#


#}
{# groov lacks a loop...until ...                                            #}
class Looper {
   private Closure code

   static Looper loop( Closure code ) {
      new Looper(code:code)
   }

   void until( Closure test ) {
      code()
      while (!test()) {
         code()
      }
   }
}

def project = "{{ cfg.project }}"
def git_url = "{{ cfg.git_url }}"
int page = 1
branches = []
{# grab the GitHub token from the jenkins homedir                            #}
String token = new File('/var/lib/jenkins/.github_token').text.trim()

<<<<<<< HEAD
{# groove lacks a loop...until
   we need to iterate over every page to get the full list of branches       #}
    Looper.loop {
    println("parsing page... ${page}")
    def addr = "https://api.github.com/repos/{{ cfg.project }}/branches?page=${page}"

        conn = addr.toURL().openConnection()
        conn.setRequestProperty( "Authorization", "token ${token}" )
        response = []
        if( conn.responseCode == 200 ) {
            response = new groovy.json.JsonSlurper().parseText(conn.content.text)
        }
        if ( response != [] ) {
            response.each {
                println("found branch... ${it.name}")
                branches << "${ it.name }"
            }
        }
        page = page + 1
    } until { response == [] }

=======
>>>>>>> 77ff4a68
def dashProject = "{{ cfg.project }}".replace('/', '-')

{# Create a basefolder for our project, it should look like:
   '<github username>-<git repository>'                                      #}
{{ folder("${dashProject}","${dashProject}") }}

{# branches contains the passed parameter RECONFIGURE_BRANCH from jenkins    #}
branches << "${RECONFIGURE_BRANCH}"

{# Iterate over every branch, and create folders, jobs                       #}
branches.each {
  println("iterating over branch... ${it}")

{#  swap '/' with '-'                                                        #}
  branchName = "${it}"
  dashBranchName = "${branchName}".replace("/","-")
  println("found branch... ${it.name}")

{#   create a folder for every branch: /git-username/git-repo/branch         #}
  {{ folder("${dashProject}/${dashBranchName}","${branchName}") }}


{# iterate over every job_type  #}
{% for job_type, job_type_values  in cfg.job_type.iteritems()               -%}
{%  for job_name, job_values  in job_type_values.iteritems()                -%}

{# apply config related to 'run_trial' jobs                                  #}
{%    if job_type == 'run_trial'                                            -%}
{%      for _module in job_values.with_modules                              -%}
{%        set _job_name = job_name + '_' + _module                          -%}
  job("${dashProject}/${dashBranchName}/{{ _job_name }}") {
    parameters {
        textParam("MODULE", "{{ _module }}", "Module to test" )
        textParam("TRIGGERED_BRANCH", "${branchName}", "Branch that triggered this job" )
    }
    label("{{ job_values.on_nodes_with_labels }}")
    {{ wrappers() }}
    {{ scm("${git_url}", "${branchName}") }}
    {{ steps(job_values.with_steps) }}
    {{ publishers(job_values) }}
  }
{%      endfor                                                               %}
{%    endif                                                                  %}

{# apply config related to 'run_sphinx' jobs                                 #}
{%    if job_type == 'run_sphinx'                                           -%}
{%        set _job_name = job_name                                          -%}
  job("${dashProject}/${dashBranchName}/{{ _job_name }}") {
    parameters {
        textParam("TRIGGERED_BRANCH", "${branchName}", "Branch that triggered this job" )
    }
    label("{{ job_values.on_nodes_with_labels }}")
    {{ wrappers() }}
    {{ scm("${git_url}", "${branchName}") }}
    {{ steps(job_values.with_steps) }}
  }
{%    endif                                                                  %}

{# apply config related to 'run_acceptance' jobs                             #}
{%    if job_type == 'run_acceptance'                                       -%}
{%        set _job_name = job_name                                          -%}
  job("${dashProject}/${dashBranchName}/{{ _job_name }}") {
    parameters {
        textParam("TRIGGERED_BRANCH", "${branchName}", "Branch that triggered this job" )
    }
    label("{{ job_values.on_nodes_with_labels }}")
    {{ wrappers() }}
    {{ scm("${git_url}", "${branchName}") }}
    {{ steps(job_values.with_steps) }}
  }
{%    endif                                                                  %}

{# apply config related to 'omnbibus' jobs                                   #}
{%    if job_type == 'omnibus'                                              -%}
{%        set _job_name = job_name                                          -%}
  job("${dashProject}/${dashBranchName}/{{ _job_name }}") {
    label("{{ job_values.on_nodes_with_labels }}")
    {{ wrappers() }}
    {{ scm("${git_url}", "${branchName}") }}
    {{ steps(job_values.with_steps) }}
  }
{%    endif                                                                  %}
{%  endfor                                                                   %}
{% endfor                                                                    %}


{# the multijob is responsible for running all configured jobs in parallel   #}
  multiJob("${dashProject}/${dashBranchName}/_main_multijob") {
    {{ wrappers() }}
      steps {
          shell('rm -rf *')
          phase('parallel_tests') {
              continuationCondition('ALWAYS')
{% for job_type, job_type_values  in cfg.job_type.iteritems()               -%}

{# add the 'run_trial' style jobs                                            #}
{%  if job_type == 'run_trial'                                              -%}
{%    for job_name, job_values  in job_type_values.iteritems()              -%}
{%      for _module in job_values.with_modules                              -%}
{%        set _job_name = job_name + '_' + _module                           %}
              job("${dashProject}/${dashBranchName}/{{_job_name }}")  {
                killPhaseCondition("NEVER")
              }
{%      endfor                                                              -%}
{%    endfor                                                                -%}
{%  endif                                                                    %}

{# add the 'run_sphinx' style jobs                                           #}
{%  if job_type == 'run_sphinx'                                             -%}
{%    for job_name, job_values  in job_type_values.iteritems()              -%}
{%      set _job_name = job_name                                             %}
              job("${dashProject}/${dashBranchName}/{{_job_name }}")  {
                killPhaseCondition("NEVER")
              }
{%    endfor                                                                -%}
{%  endif                                                                    %}

{# add the 'run_acceptance' style jobs                                       #}
{%  if job_type == 'run_acceptance'                                         -%}
{%    for job_name, job_values  in job_type_values.iteritems()              -%}
{%      set _job_name = job_name                                             %}
              job("${dashProject}/${dashBranchName}/{{_job_name }}")  {
                killPhaseCondition("NEVER")
              }
{%    endfor                                                                -%}
{%  endif                                                                    %}

{# add the 'omnibus' style jobs                                              #}
{%  if job_type == 'omnibus'                                                -%}
{%    for job_name, job_values  in job_type_values.iteritems()              -%}
{%      set _job_name = job_name                                             %}
              job("${dashProject}/${dashBranchName}/{{_job_name }}")  {
                killPhaseCondition("NEVER")
              }
{%    endfor                                                                -%}
{%  endif                                                                    %}

{% endfor                                                                    %}
          }
{# we've added the jobs to the multijob, we now need to fetch and archive all
   the artifacts produced by the different jobs                              #}
{% for job_type, job_type_values  in cfg.job_type.iteritems()               -%}
{%  for job_name, job_values  in job_type_values.iteritems()                -%}
{%    for _module in job_values.with_modules                                -%}
{%       set _job_name = job_name + '_' + _module                            %}

{# no every job produces an artifact, so make sure wew don't try to fetch
   artifacts for jobs that don't produce them                                #}
{%      if job_values.archive_artifacts                                     -%}

{%        for artifact in job_values.archive_artifacts                       %}
          copyArtifacts("${dashProject}/${dashBranchName}/{{ _job_name }}") {
          includePatterns("{{artifact}}")
              targetDirectory('{{ _job_name }}')
              fingerprintArtifacts(true)
              buildSelector {
                  workspace()
              }
          }
{%        endfor                                                             %}
{%      endif                                                                %}
{%    endfor                                                                 %}
{%  endfor                                                                   %}
{% endfor                                                                    %}
{# do an aggregation of all the test results                                 #}
      }
      publishers {
          archiveJunit('**/results.xml') {
              retainLongStdout(true)
              testDataPublishers {
                  allowClaimingOfFailedTests()
                  publishTestAttachments()
                  publishTestStabilityData()
                  publishFlakyTestsReport()
              }
          }
{# do an aggregation of all the coverage results                             #}
          cobertura('**/coverage.xml') {
            onlyStable(false)
            failUnhealthy(true)
            failUnstable(true)
            failNoReports(false)
          }
      }
  }
}<|MERGE_RESOLUTION|>--- conflicted
+++ resolved
@@ -124,30 +124,6 @@
 {# grab the GitHub token from the jenkins homedir                            #}
 String token = new File('/var/lib/jenkins/.github_token').text.trim()
 
-<<<<<<< HEAD
-{# groove lacks a loop...until
-   we need to iterate over every page to get the full list of branches       #}
-    Looper.loop {
-    println("parsing page... ${page}")
-    def addr = "https://api.github.com/repos/{{ cfg.project }}/branches?page=${page}"
-
-        conn = addr.toURL().openConnection()
-        conn.setRequestProperty( "Authorization", "token ${token}" )
-        response = []
-        if( conn.responseCode == 200 ) {
-            response = new groovy.json.JsonSlurper().parseText(conn.content.text)
-        }
-        if ( response != [] ) {
-            response.each {
-                println("found branch... ${it.name}")
-                branches << "${ it.name }"
-            }
-        }
-        page = page + 1
-    } until { response == [] }
-
-=======
->>>>>>> 77ff4a68
 def dashProject = "{{ cfg.project }}".replace('/', '-')
 
 {# Create a basefolder for our project, it should look like:
