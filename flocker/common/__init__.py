--- conflicted
+++ resolved
@@ -16,13 +16,11 @@
     'loop_until', 'timeout', 'retry_failure', 'poll_until',
     'retry_effect_with_timeout',
 
-<<<<<<< HEAD
     'compose_retry', 'retry_if', 'retry_some_times',
     'wrap_methods_with_failure_retry',
-=======
+
     'RACKSPACE_MINIMUM_VOLUME_SIZE',
     'DEVICEMAPPER_LOOPBACK_SIZE',
->>>>>>> 5dcead4c
 ]
 
 from bitmath import GiB as _GiB
@@ -34,11 +32,8 @@
 from ._net import get_all_ips, ipaddress_from_string
 from ._retry import (
     loop_until, timeout, poll_until, retry_failure, retry_effect_with_timeout,
-<<<<<<< HEAD
     compose_retry, retry_if, retry_some_times,
     wrap_methods_with_failure_retry,
-)
-=======
 )
 
 # This is currently set to the minimum size for a SATA based Rackspace Cloud
@@ -46,5 +41,4 @@
 # * http://www.rackspace.com/knowledge_center/product-faq/cloud-block-storage
 RACKSPACE_MINIMUM_VOLUME_SIZE = _GiB(75)
 
-DEVICEMAPPER_LOOPBACK_SIZE = _GiB(100)
->>>>>>> 5dcead4c
+DEVICEMAPPER_LOOPBACK_SIZE = _GiB(100)