# Copyright ClusterHQ Inc.  See LICENSE file for details.

"""
Testing utilities for ``flocker.acceptance``.
"""
from functools import wraps
from json import dumps
from os import environ, close
from unittest import SkipTest, skipUnless
from uuid import uuid4, UUID
from socket import socket
from contextlib import closing
from tempfile import mkstemp

import yaml
import json
import ssl

from docker import Client
from docker.tls import TLSConfig

from twisted.web.http import OK, CREATED
from twisted.python.filepath import FilePath
from twisted.python.constants import Names, NamedConstant
from twisted.python.procutils import which
from twisted.internet import reactor
from twisted.internet.error import ProcessTerminated

from eliot import start_action, Message, write_failure
from eliot.twisted import DeferredContext

from treq import json_content, content, get, post

from pyrsistent import PClass, field, CheckedPVector, pmap

from ..control import (
    Application, AttachedVolume, DockerImage, Manifestation, Dataset,
)

from ..common import gather_deferreds, loop_until, timeout
from ..common.runner import download_file, run_ssh

from ..control.httpapi import REST_API_PORT
from ..ca import treq_with_authentication, UserCredential
from ..testtools import random_name
from ..apiclient import FlockerClient, DatasetState
from ..node.agents.ebs import aws_from_configuration

from .node_scripts import SCRIPTS as NODE_SCRIPTS

try:
    from pymongo import MongoClient
    from pymongo.errors import PyMongoError
    PYMONGO_INSTALLED = True
except ImportError:
    PYMONGO_INSTALLED = False

__all__ = [
    'require_cluster',
    'MONGO_APPLICATION', 'MONGO_IMAGE', 'get_mongo_application',
    'require_flocker_cli', 'create_application',
    'create_attached_volume', 'get_docker_client'
    ]

# XXX This assumes that the desired version of flocker-cli has been installed.
# Instead, the testing environment should do this automatically.
# See https://clusterhq.atlassian.net/browse/FLOC-901.
require_flocker_cli = skipUnless(which("flocker-deploy"),
                                 "flocker-deploy not installed")

require_mongo = skipUnless(
    PYMONGO_INSTALLED, "PyMongo not installed")


# XXX The MONGO_APPLICATION will have to be removed because it does not match
# the tutorial yml files, and the yml should be testably the same:
# https://clusterhq.atlassian.net/browse/FLOC-947
MONGO_APPLICATION = u"mongodb-example-application"
MONGO_IMAGE = u"clusterhq/mongodb"

DOCKER_PORT = 2376


# Sometimes the TCP connection to Docker containers get stuck somewhere.
# Unless we avoid having to wait the full TCP timeout period the test will
# definitely fail with a timeout error (after a long delay!).  Anywhere we're
# polling for a condition, it's better to time out quickly and retry instead of
# possibly getting stuck in this case.
SOCKET_TIMEOUT_FOR_POLLING = 2.0


def get_docker_client(cluster, address):
    """
    Open a Docker client to the given address.

    :param Cluster cluster: Description of the cluster we're talking to.
    :param bytes address: The public IP of the node to connect to.

    :return: Docker ``Client`` instance.
    """
    def get_path(name):
        return cluster.certificates_path.child(name).path

    tls = TLSConfig(
        client_cert=(get_path(b"user.crt"), get_path(b"user.key")),
        # Blows up if not set
        # (https://github.com/shazow/urllib3/issues/695):
        ssl_version=ssl.PROTOCOL_TLSv1,
        # Don't validate hostname, we don't generate it correctly, but
        # do verify certificate authority signed the server certificate:
        assert_hostname=False,
        verify=get_path(b"cluster.crt"))
    return Client(base_url="https://{}:{}".format(address, DOCKER_PORT),
                  tls=tls, timeout=100, version='1.21')


def get_mongo_application():
    """
    Return a new ``Application`` with a name and image corresponding to
    the MongoDB tutorial example:

    http://doc-dev.clusterhq.com/gettingstarted/tutorial/index.html
    """
    return Application(
        name=MONGO_APPLICATION,
        image=DockerImage.from_string(MONGO_IMAGE + u':latest'),
    )


def create_application(name, image, ports=frozenset(), volume=None,
                       links=frozenset(), environment=None, memory_limit=None,
                       cpu_shares=None):
    """
    Instantiate an ``Application`` with the supplied parameters and return it.
    """
    return Application(
        name=name, image=DockerImage.from_string(image + u':latest'),
        ports=ports, volume=volume, links=links, environment=environment,
        memory_limit=memory_limit, cpu_shares=cpu_shares
    )


def create_attached_volume(dataset_id, mountpoint, maximum_size=None,
                           metadata=pmap()):
    """
    Create an ``AttachedVolume`` instance with the supplied parameters and
    return it.

    :param unicode dataset_id: The unique identifier of the dataset of the
        attached volume.
    :param bytes mountpoint: The path at which the volume is attached.
    :param int maximum_size: An optional maximum size for the volume.

    :return: A new ``AttachedVolume`` instance referencing a primary
        manifestation of a dataset with the given unique identifier.
    """
    return AttachedVolume(
        manifestation=Manifestation(
            dataset=Dataset(
                dataset_id=dataset_id,
                maximum_size=maximum_size,
                metadata=metadata,
            ),
            primary=True,
        ),
        mountpoint=FilePath(mountpoint),
    )


# Highly duplicative of other constants.  FLOC-2584.
class DatasetBackend(Names):
    loopback = NamedConstant()
    zfs = NamedConstant()
    aws = NamedConstant()
    openstack = NamedConstant()


def get_dataset_backend(test_case):
    """
    Get the volume backend the acceptance tests are running as.

    :param test_case: The ``TestCase`` running this unit test.

    :return DatasetBackend: The configured backend.
    :raise SkipTest: if the backend is specified.
    """
    backend = environ.get("FLOCKER_ACCEPTANCE_VOLUME_BACKEND")
    if backend is None:
        raise SkipTest(
            "Set acceptance testing volume backend using the " +
            "FLOCKER_ACCEPTANCE_VOLUME_BACKEND environment variable.")
    return DatasetBackend.lookupByName(backend)


def get_backend_api(test_case, cluster_id):
    """
    Get an appropriate BackendAPI for the specified dataset backend.

    Note this is a backdoor that is useful to be able to interact with cloud
    APIs in tests. For many dataset backends this does not make sense, but it
    provides a convenient means to interact with cloud backends such as EBS or
    cinder.

    :param test_case: The test case that is being run.

    :param cluster_id: The unique cluster_id, used for backend APIs that
        require this in order to be constructed.
    """
    backend_type = get_dataset_backend(test_case)
    if backend_type != DatasetBackend.aws:
        raise SkipTest(
            'This test is asking for backend type {} but only constructing '
            'aws backends is currently supported'.format(backend_type.name))
    backend_name = backend_type.name
    backend_config_filename = environ.get(
        "FLOCKER_ACCEPTANCE_TEST_VOLUME_BACKEND_CONFIG")
    if backend_config_filename is None:
        raise SkipTest(
            'This test requires the ability to construct an IBlockDeviceAPI '
            'in order to verify construction. Please set '
            'FLOCKER_ACCEPTANCE_TEST_VOLUME_BACKEND_CONFIG to a yaml filepath '
            'with the dataset configuration.')
    backend_config_filepath = FilePath(backend_config_filename)
    full_backend_config = yaml.safe_load(
        backend_config_filepath.getContent())
    backend_config = full_backend_config.get(backend_name)
    if 'backend' in backend_config:
        backend_config.pop('backend')
    return aws_from_configuration(cluster_id=cluster_id, **backend_config)


def skip_backend(unsupported, reason):
    """
    Create decorator that skips a test if the volume backend doesn't support
    the operations required by the test.

    :param supported: List of supported volume backends for this test.
    :param reason: The reason the backend isn't supported.
    """
    def decorator(test_method):
        """
        :param test_method: The test method that should be skipped.
        """
        @wraps(test_method)
        def wrapper(test_case, *args, **kwargs):
            backend = get_dataset_backend(test_case)

            if backend in unsupported:
                raise SkipTest(
                    "Backend not supported: {backend} ({reason}).".format(
                        backend=backend,
                        reason=reason,
                    )
                )
            return test_method(test_case, *args, **kwargs)
        return wrapper
    return decorator

require_moving_backend = skip_backend(
    unsupported={DatasetBackend.loopback},
    reason="doesn't support moving")


def get_default_volume_size():
    """
    :returns int: the default volume size (in bytes) supported by the
        backend the acceptance tests are using.
    """
    default_volume_size = environ.get("FLOCKER_ACCEPTANCE_DEFAULT_VOLUME_SIZE")
    if default_volume_size is None:
        raise SkipTest(
            "Set acceptance testing default volume size using the " +
            "FLOCKER_ACCEPTANCE_DEFAULT_VOLUME_SIZE environment variable.")
    return int(default_volume_size)


def get_mongo_client(host, port=27017):
    """
    Returns a ``Deferred`` which fires with a ``MongoClient`` when one has been
    created.

    See http://api.mongodb.org/python/current/api/pymongo/mongo_client.html#
        pymongo.mongo_client.MongoClient
    for more parameter information.

    :param bytes host: Hostname or IP address of the instance to connect to.
    :param int port: Port number on which to connect.

    The tutorial says "If you get a connection refused error try again after a
    few seconds; the application might take some time to fully start up."
    and so here we wait until the client can be created.
    """
    def create_mongo_client():
        try:
            client = MongoClient(host=host, port=port)
            client.areyoualive.posts.insert({"ping": 1})
            return client
        except PyMongoError:
            return False

    d = loop_until(reactor, create_mongo_client)
    return d


class ControlService(PClass):
    """
    A record of the cluster's control service.

    :ivar bytes public_address: The public address of the control service.
    """
    public_address = field(type=bytes)


class Node(PClass):
    """
    A record of a cluster node.

    :ivar bytes public_address: The public address of the node.
    :ivar bytes reported_hostname: The address of the node, as reported by the
        API.
    :ivar unicode uuid: The UUID of the node.
    """
    public_address = field(type=bytes)
    reported_hostname = field(type=bytes)
    uuid = field(type=unicode)

    def run_as_root(self, args, handle_stdout=None, handle_stderr=None):
        """
        Run a command on the node as root.

        :param args: Command and arguments to run.
        :param handle_stdout: Callable that will be called with lines parsed
            from the command stdout. By default logs an Eliot message.
        :param handle_stderr: Callable that will be called with lines parsed
            from the command stderr. By default logs an Eliot message.

        :return Deferred: Deferred that fires when the process is ended.
        """
        return run_ssh(reactor, "root", self.public_address, args,
                       handle_stdout=handle_stdout,
                       handle_stderr=handle_stderr)

    def reboot(self):
        """
        Reboot the node.
        """
        result = self.run_as_root([b"shutdown", b"-r", b"now"])
        # Reboot kills the SSH connection:
        result.addErrback(lambda f: f.trap(ProcessTerminated))
        return result

    def run_script(self, python_script, *argv):
        """
        Run a Python script as root on the node.

        :param python_script: Name of script in
            ``flocker.acceptance.node_scripts`` to run.
        :param argv: Additional arguments for the script.
        """
        script = NODE_SCRIPTS.child(python_script + ".py").getContent()
        return self.run_as_root([b"python", b"-c", script] +
                                list(argv))


class _NodeList(CheckedPVector):
    """
    A list of nodes.

    See https://github.com/tobgu/pyrsistent/issues/26 for more succinct
    idiom combining this with ``field()``.
    """
    __type__ = Node


class ResponseError(ValueError):
    """
    An unexpected response from the REST API.
    """
    def __init__(self, code, body):
        ValueError.__init__(self, "Unexpected response code {}:\n{}\n".format(
            code, body))
        self.code = code


def check_and_decode_json(result, response_code):
    """
    Given ``treq`` response object, extract JSON and ensure response code
    is the expected one.

    :param result: ``treq`` response.
    :param int response_code: Expected response code.

    :return: ``Deferred`` firing with decoded JSON.
    """
    def error(body):
        raise ResponseError(result.code, body)

    if result.code != response_code:
        d = content(result)
        d.addCallback(error)
        return d

    return json_content(result)


def log_method(function):
    """
    Decorator that log calls to the given function.
    """
    label = "acceptance:" + function.__name__

    def log_result(result, action):
        action.add_success_fields(result=_ensure_encodeable(result))
        return result

    @wraps(function)
    def wrapper(self, *args, **kwargs):

        serializable_args = tuple(_ensure_encodeable(a) for a in args)
        serializable_kwargs = {}
        for kwarg in kwargs:
            serializable_kwargs[kwarg] = _ensure_encodeable(kwargs[kwarg])

        context = start_action(
            action_type=label,
            args=serializable_args, kwargs=serializable_kwargs,
        )
        with context.context():
            d = DeferredContext(function(self, *args, **kwargs))
            d.addCallback(log_result, context)
            d.addActionFinish()
            return d.result
    return wrapper


def _ensure_encodeable(value):
    """
    Return a version of ``value`` that is guaranteed to be able to be logged.

    Catches ``TypeError``, which is raised for intrinsically unserializable
    values, and ``ValueError``, which catches ValueError, which is raised on
    circular references and also invalid dates.

    If normal encoding fails, return ``repr(value)``.
    """
    try:
        json.dumps(value)
    except (ValueError, TypeError):
        return repr(value)
    return value


def _propagate_reason(original_reason, reactor, deadline, propagation_reason):
    if reactor.seconds() >= deadline:
        # A rough heuristic for determining if this cancellation is due to the
        # timeout instead of caused by something else.  Would be nicer if
        # ``timeout`` had support for specifying an exception.
        raise propagation_reason
    return original_reason


def _timeout_with_reason(reactor, deferred, timeout_sec, reason):
    deadline = reactor.seconds() + timeout_sec
    timeout(reactor, deferred, timeout_sec)
    deferred.addErrback(_propagate_reason, reactor, deadline, reason)


class Cluster(PClass):
    """
    A record of the control service and the nodes in a cluster for acceptance
    testing.

    :ivar Node control_node: The node running the ``flocker-control``
        service.
    :ivar list nodes: The ``Node`` s in this cluster.

    :ivar treq: A ``treq`` client, eventually to be completely replaced by
        ``FlockerClient`` usage.
    :ivar client: A ``FlockerClient``.
    """
    control_node = field(mandatory=True, type=ControlService)
    nodes = field(mandatory=True, type=_NodeList)
    treq = field(mandatory=True)
    client = field(type=FlockerClient, mandatory=True)
    certificates_path = field(FilePath, mandatory=True)
    cluster_uuid = field(mandatory=True, type=UUID)

    @property
    def base_url(self):
        """
        :returns: The base url for API requests to this cluster's control
            service.
        """
        return b"https://{}:{}/v1".format(
            self.control_node.public_address, REST_API_PORT
        )

    @log_method
    def wait_for_deleted_dataset(self, deleted_dataset):
        """
        Poll the dataset state API until the supplied dataset does
        not exist.

        :param Dataset deleted_dataset: The configured dataset that
            we're waiting for to be removed from state.

        :returns: A ``Deferred`` which fires with ``expected_datasets``
            when the dataset is no longer found in state.
        """
        def deleted():
            request = self.client.list_datasets_state()

            def got_results(datasets):
                return deleted_dataset.dataset_id not in (
                    d.dataset_id for d in datasets)
            request.addCallback(got_results)
            return request

        waiting = loop_until(reactor, deleted)
        waiting.addCallback(lambda _: deleted_dataset)
        return waiting

    @log_method
    def wait_for_dataset(self, expected_dataset):
        """
        Poll the dataset state API until the supplied dataset exists.

        :param Dataset expected_dataset: The configured dataset that
            we're waiting for in state.

        :returns: A ``Deferred`` which fires with ``expected_datasets``
            when the cluster state matches the configuration for the given
            dataset.
        """
        expected_dataset_state = DatasetState(
            dataset_id=expected_dataset.dataset_id,
            primary=expected_dataset.primary,
            maximum_size=expected_dataset.maximum_size,
            path=None)

        def created():
            """
            Check the dataset state list for the expected dataset.
            """
            request = self.client.list_datasets_state()

            def got_results(results):
                # State has unpredictable path, so we don't bother
                # checking for its contents:
                actual_dataset_states = [d.set(path=None) for d in results]
                return expected_dataset_state in actual_dataset_states
            request.addCallback(got_results)
            return request

        waiting = loop_until(reactor, created)
        waiting.addCallback(lambda ignored: expected_dataset)
        return waiting

    @log_method
    def create_container(self, properties):
        """
        Create a container with the specified properties.

        :param dict properties: A ``dict`` mapping to the API request fields
            to create a container.

        :returns: A ``Deferred`` which fires with an API response when the
            container with the supplied properties has been persisted to the
            cluster configuration.
        """
        request = self.treq.post(
            self.base_url + b"/configuration/containers",
            data=dumps(properties),
            headers={b"content-type": b"application/json"},
            persistent=False
        )

        request.addCallback(check_and_decode_json, CREATED)
        return request

    @log_method
    def move_container(self, name, node_uuid):
        """
        Move a container.

        :param unicode name: The name of the container to move.
        :param unicode node_uuid: The UUID to which the container should
            be moved.
        :returns: A ``Deferred`` which fires with an API response when the
            container move has been persisted to the cluster configuration.
        """
        request = self.treq.post(
            self.base_url + b"/configuration/containers/" +
            name.encode("ascii"),
            data=dumps({u"node_uuid": node_uuid}),
            headers={b"content-type": b"application/json"},
            persistent=False
        )

        request.addCallback(check_and_decode_json, OK)
        return request

    @log_method
    def remove_container(self, name):
        """
        Remove a container.

        :param unicode name: The name of the container to remove.

        :returns: A ``Deferred`` which fires with an API response when the
            container removal has been persisted to the cluster configuration.
        """
        request = self.treq.delete(
            self.base_url + b"/configuration/containers/" +
            name.encode("ascii"),
            persistent=False
        )

        request.addCallback(check_and_decode_json, OK)
        return request

    @log_method
    def configured_containers(self):
        """
        Get current containers from configuration.

        :return: A ``Deferred`` firing with a tuple (cluster instance, API
            response).
        """
        request = self.treq.get(
            self.base_url + b"/configuration/containers",
            persistent=False
        )

        request.addCallback(check_and_decode_json, OK)
        return request

    @log_method
    def current_containers(self):
        """
        Get current containers.

        :return: A ``Deferred`` firing with a tuple (cluster instance, API
            response).
        """
        request = self.treq.get(
            self.base_url + b"/state/containers",
            persistent=False
        )

        request.addCallback(check_and_decode_json, OK)
        return request

    @log_method
    def wait_for_container(self, container_properties):
        """
        Poll the container state API until a container exists with all the
        supplied ``container_properties``.

        :param dict container_properties: The attributes of the container that
            we're waiting for. All the keys, values and those of nested
            dictionaries must match.
        :returns: A ``Deferred`` which fires with an API response when a
            container with the supplied properties appears in the cluster.
        """
        def created():
            """
            Check the container state list for the expected container
            properties.
            """
            request = self.current_containers()

            def got_response(containers):
                expected_container = container_properties.copy()
                for container in containers:
                    container_items = container.items()
                    if all([
                        item in container_items
                        for item in expected_container.items()
                    ]):
                        # Return cluster and container state
                        return container
                return False
            request.addCallback(got_response)
            return request

        return loop_until(reactor, created)

    @log_method
    def current_nodes(self):
        """
        Get current nodes.

        :return: A ``Deferred`` firing with a tuple (cluster instance, API
            response).
        """
        request = self.treq.get(
            self.base_url + b"/state/nodes",
            persistent=False
        )

        request.addCallback(check_and_decode_json, OK)
        return request

    @log_method
    def clean_nodes(self):
        """
        Clean containers and datasets via the API.

        :return: A `Deferred` that fires when the cluster is clean.
        """
        def api_clean_state(
            name, configuration_method, state_method, delete_method,
        ):
            """
            Clean entities from the cluster.

            :param unicode name: The name of the entities to clean.
            :param configuration_method: The function to obtain the configured
                entities.
            :param state_method: The function to get the current entities.
            :param delete_method: The method to delete an entity.

            :return: A `Deferred` that fires when the entities have been
                deleted.
            """
            context = start_action(
                action_type=u"acceptance:cleanup_" + name,
            )
            with context.context():
                get_items = DeferredContext(configuration_method())

                def delete_items(items):
                    return gather_deferreds(list(
                        delete_method(item)
                        for item in items
                    ))
                get_items.addCallback(delete_items)
                get_items.addCallback(
                    lambda ignored: loop_until(
                        reactor, lambda: state_method().addCallback(
                            lambda result: [] == result
                        )
                    )
                )
                return get_items.addActionFinish()

<<<<<<< HEAD
        def cleanup_containers(_):
            cleaning_containers = api_clean_state(
=======
        def cleanup_all_containers(_):
            """
            Clean-up any containers run by Docker directly that are unmanaged
            by Flocker.
            """
            for node in self.nodes:
                client = get_docker_client(self, node.public_address)
                # Remove all existing containers on the node, in case
                # they're left over from previous test; they might e.g.
                # have a volume bind-mounted, preventing its destruction.
                for container in client.containers():
                    client.remove_container(container["Id"], force=True)

        def cleanup_flocker_containers(_):
            return api_clean_state(
>>>>>>> 27849ae9
                u"containers",
                self.configured_containers,
                self.current_containers,
                lambda item: self.remove_container(item[u"name"]),
            )
            _timeout_with_reason(
                reactor, cleaning_containers, 30,
                Exception("Timed out cleaning up containers"),
            )
            return cleaning_containers

        def cleanup_datasets(_):
            cleaning_datasets = api_clean_state(
                u"datasets",
                self.client.list_datasets_configuration,
                self.client.list_datasets_state,
                lambda item: self.client.delete_dataset(item.dataset_id),
            )
            _timeout_with_reason(
                reactor, cleaning_datasets, 60,
                Exception("Timed out cleaning up datasets"),
            )
            return cleaning_datasets

        def cleanup_leases():
            context = start_action(action_type="acceptance:cleanup_leases")
            with context.context():
                get_items = DeferredContext(self.client.list_leases())

                def release_all(leases):
                    release_list = []
                    for lease in leases:
                        release_list.append(
                            self.client.release_lease(lease.dataset_id))
                    return gather_deferreds(release_list)

                get_items.addCallback(release_all)
                return get_items.addActionFinish()

<<<<<<< HEAD
        cleaning_leases = cleanup_leases()
        _timeout_with_reason(
            reactor, cleaning_leases, 20,
            Exception("Timed out cleaning up leases"),
        )
        d = DeferredContext(cleaning_leases)
        d.addCallback(cleanup_containers)
=======
        d = DeferredContext(cleanup_leases())
        d.addCallback(cleanup_flocker_containers)
        d.addCallback(cleanup_all_containers)
>>>>>>> 27849ae9
        d.addCallback(cleanup_datasets)
        return d.result

    def get_file(self, node, path):
        """
        Retrieve the contents of a particular file on a particular node.

        :param Node node: The node on which to find the file.
        :param FilePath path: The path to the file on that node.
        """
        fd, name = mkstemp()
        close(fd)
        destination = FilePath(name)
        d = download_file(
            reactor, b"root", node.public_address, path, destination
        )
        d.addCallback(lambda ignored: destination)
        return d


def _get_test_cluster(reactor):
    """
    Build a ``Cluster`` instance.

    :returns: A ``Deferred`` which fires with a ``Cluster`` instance.
    """
    control_node = environ.get('FLOCKER_ACCEPTANCE_CONTROL_NODE')

    if control_node is None:
        raise SkipTest(
            "Set acceptance testing control node IP address using the " +
            "FLOCKER_ACCEPTANCE_CONTROL_NODE environment variable.")

    agent_nodes_env_var = environ.get('FLOCKER_ACCEPTANCE_NUM_AGENT_NODES')

    if agent_nodes_env_var is None:
        raise SkipTest(
            "Set the number of configured acceptance testing nodes using the "
            "FLOCKER_ACCEPTANCE_NUM_AGENT_NODES environment variable.")

    num_agent_nodes = int(agent_nodes_env_var)

    certificates_path = FilePath(
        environ["FLOCKER_ACCEPTANCE_API_CERTIFICATES_PATH"])
    cluster_cert = certificates_path.child(b"cluster.crt")
    user_cert = certificates_path.child(b"user.crt")
    user_key = certificates_path.child(b"user.key")
    user_credential = UserCredential.from_files(user_cert, user_key)
    cluster = Cluster(
        control_node=ControlService(public_address=control_node),
        nodes=[],
        treq=treq_with_authentication(
            reactor, cluster_cert, user_cert, user_key),
        client=FlockerClient(reactor, control_node, REST_API_PORT,
                             cluster_cert, user_cert, user_key),
        certificates_path=certificates_path,
        cluster_uuid=user_credential.cluster_uuid,
    )

    hostname_to_public_address_env_var = environ.get(
        "FLOCKER_ACCEPTANCE_HOSTNAME_TO_PUBLIC_ADDRESS", "{}")
    hostname_to_public_address = json.loads(hostname_to_public_address_env_var)

    # Wait until nodes are up and running:
    def nodes_available():
        Message.new(
            message_type="acceptance:get_test_cluster:polling",
        ).write()

        def failed_query(failure):
            reasons = getattr(failure.value, 'reasons', None)
            if reasons is None:
                # Guess it was something else.  Do some simpler logging.
                write_failure(failure, logger=None)
            else:
                # It is one of those.  Log all of the stuff from inside it.
                for reason in reasons:
                    write_failure(reason, logger=None)
            return False
        d = cluster.current_nodes()
        d.addCallbacks(lambda nodes: len(nodes) >= num_agent_nodes,
                       # Control service may not be up yet, keep trying:
                       failed_query)
        return d
    agents_connected = loop_until(reactor, nodes_available)

    # Extract node hostnames from API that lists nodes. Currently we
    # happen know these in advance, but in FLOC-1631 node identification
    # will switch to UUIDs instead.
    agents_connected.addCallback(lambda _: cluster.current_nodes())

    def node_from_dict(node):
        reported_hostname = node["host"]
        public_address = hostname_to_public_address.get(
            reported_hostname, reported_hostname)
        return Node(
            uuid=node[u"uuid"],
            public_address=public_address.encode("ascii"),
            reported_hostname=reported_hostname.encode("ascii"),
        )
    agents_connected.addCallback(lambda nodes: cluster.set(
        "nodes", map(node_from_dict, nodes)))
    return agents_connected


def require_cluster(num_nodes, required_backend=None):
    """
    A decorator which will call the supplied test_method when a cluster with
    the required number of nodes is available.

    :param int num_nodes: The number of nodes that are required in the cluster.

    :param required_backend: This optional parameter can be set to a
        ``DatasetBackend`` constant in order to construct the requested backend
        for use in the test. This is done in a backdoor sort of manner, and is
        only for use by tests which want to interact with the specified backend
        in order to verify the acceptance test should pass. If this is set, the
        backend api will be sent as a keyword argument ``backend`` to the test,
        and the test will be skipped if the cluster is not set up for the
        specified backend.
    """
    def decorator(test_method):
        """
        :param test_method: The test method that will be called when the
            cluster is available and which will be supplied with the
            ``cluster``keyword argument.
        """
        def call_test_method_with_cluster(cluster, test_case, args, kwargs):
            kwargs['cluster'] = cluster
            if required_backend:
                backend_type = get_dataset_backend(test_case)
                if backend_type != required_backend:
                    raise SkipTest(
                        'This test requires backend type {} but is being run '
                        'on {}.'.format(required_backend.name,
                                        backend_type.name))
                kwargs['backend'] = get_backend_api(test_case,
                                                    cluster.cluster_uuid)
            return test_method(test_case, *args, **kwargs)

        @wraps(test_method)
        def wrapper(test_case, *args, **kwargs):
            # Check that the required number of nodes are reachable and
            # clean them up prior to the test.  The nodes must already
            # have been started and their flocker services started before
            # we clean them.
            waiting_for_cluster = _get_test_cluster(reactor)

            def clean(cluster):
                existing = len(cluster.nodes)
                if num_nodes > existing:
                    raise SkipTest(
                        "This test requires a minimum of {necessary} nodes, "
                        "{existing} node(s) are set.".format(
                            necessary=num_nodes, existing=existing))
                return cluster.clean_nodes().addCallback(
                    # Limit nodes in Cluster to requested number:
                    lambda _: cluster.transform(
                        ["nodes"], lambda nodes: nodes[:num_nodes]))

            waiting_for_cluster.addCallback(clean)
            calling_test_method = waiting_for_cluster.addCallback(
                call_test_method_with_cluster,
                test_case, args, kwargs
            )
            return calling_test_method
        return wrapper
    return decorator


def create_python_container(test_case, cluster, parameters, script,
                            cleanup=True, additional_arguments=()):
    """
    Create a Python container that runs a given script.

    :param TestCase test_case: The current test.
    :param Cluster cluster: The cluster to run on.
    :param dict parameters: Parameters for the ``create_container`` JSON
        query, beyond those provided by this function.
    :param FilePath script: Python code to run.
    :param bool cleanup: If true, remove container when test is over.
    :param additional_arguments: Additional arguments to pass to the
        script.

    :return: ``Deferred`` that fires when the configuration has been updated.
    """
    parameters = parameters.copy()
    parameters[u"image"] = u"python:2.7-slim"
    parameters[u"command_line"] = [u"python", u"-c",
                                   script.getContent().decode("ascii")] + list(
                                       additional_arguments)
    if u"restart_policy" not in parameters:
        parameters[u"restart_policy"] = {u"name": u"never"}
    if u"name" not in parameters:
        parameters[u"name"] = random_name(test_case)
    creating = cluster.create_container(parameters)

    def created(response):
        if cleanup:
            test_case.addCleanup(cluster.remove_container, parameters[u"name"])
        test_case.assertEqual(response, parameters)
        return response
    creating.addCallback(created)
    return creating


def create_dataset(test_case, cluster, maximum_size=None, dataset_id=None,
                   metadata=None, node=None):
    """
    Create a dataset on a cluster (on its first node, specifically).

    :param TestCase test_case: The test the API is running on.
    :param Cluster cluster: The test ``Cluster``.
    :param int maximum_size: The size of the dataset to create on the test
        cluster.
    :param UUID dataset_id: The v4 UUID of the dataset.
        Generated if not specified.
    :param dict metadata: Metadata to be added to the create_dataset
        request.
    :param node: Node to create dataset on. By default first one in cluster.
    :return: ``Deferred`` firing with a ``flocker.apiclient.Dataset``
        dataset is present in actual cluster state.
    """
    if maximum_size is None:
        maximum_size = get_default_volume_size()
    if dataset_id is None:
        dataset_id = uuid4()
    if metadata is None:
        metadata = {}
    if node is None:
        node = cluster.nodes[0]
    configuring_dataset = cluster.client.create_dataset(
        node.uuid, maximum_size=maximum_size,
        dataset_id=dataset_id, metadata=metadata,
    )

    # Wait for the dataset to be created
    waiting_for_create = configuring_dataset.addCallback(
        lambda dataset: cluster.wait_for_dataset(dataset)
    )

    return waiting_for_create


def verify_socket(host, port):
    """
    Wait until the destination socket can be reached.

    :param bytes host: Host to connect to.
    :param int port: Port to connect to.

    :return Deferred: Firing when connection is possible.
    """
    def can_connect():
        with closing(socket()) as s:
            s.settimeout(SOCKET_TIMEOUT_FOR_POLLING)
            conn = s.connect_ex((host, port))
            Message.new(
                message_type="acceptance:verify_socket",
                host=host,
                port=port,
                result=conn,
            ).write()
            return conn == 0

    dl = loop_until(reactor, can_connect)
    return dl


def post_http_server(test, host, port, data, expected_response=b"ok"):
    """
    Make a POST request to an HTTP server on the given host and port
    and assert that the response body matches the expected response.

    :param bytes host: Host to connect to.
    :param int port: Port to connect to.
    :param bytes data: The raw request body data.
    :param bytes expected_response: The HTTP response body expected.
        Defaults to b"ok"
    """
    def make_post(host, port, data):
        request = post(
            "http://{host}:{port}".format(host=host, port=port),
            data=data,
            timeout=SOCKET_TIMEOUT_FOR_POLLING,
            persistent=False,
        )

        def failed(failure):
            Message.new(message_type=u"acceptance:http_query_failed",
                        reason=unicode(failure)).write()
            return False
        request.addCallbacks(content, failed)
        return request
    d = verify_socket(host, port)
    d.addCallback(lambda _: loop_until(reactor, lambda: make_post(
        host, port, data)))
    d.addCallback(test.assertEqual, expected_response)
    return d


def check_http_server(host, port):
    """
    Check if an HTTP server is running.

    Attempts a request to an HTTP server and indicate the success
    or failure of the request.

    :param bytes host: Host to connect to.
    :param int port: Port to connect to.

    :return Deferred: Fires with True if the request received a response,
            False if the request failed.
    """
    req = get(
        "http://{host}:{port}".format(host=host, port=port),
        timeout=SOCKET_TIMEOUT_FOR_POLLING,
        persistent=False,
    )

    def failed(failure):
        return False

    def succeeded(result):
        return True

    req.addCallbacks(succeeded, failed)
    return req


def query_http_server(host, port, path=b""):
    """
    Return the response from a HTTP server.

    We try multiple since it may take a little time for the HTTP
    server to start up.

    :param bytes host: Host to connect to.
    :param int port: Port to connect to.
    :param bytes path: Optional path and query string.

    :return: ``Deferred`` that fires with the body of the response.
    """
    def query():
        req = get(
            "http://{host}:{port}{path}".format(
                host=host, port=port, path=path),
            timeout=SOCKET_TIMEOUT_FOR_POLLING,
            persistent=False,
        )

        def failed(failure):
            Message.new(message_type=u"acceptance:http_query_failed",
                        reason=unicode(failure)).write()
            return False
        req.addCallbacks(content, failed)
        return req

    d = verify_socket(host, port)
    d.addCallback(lambda _: loop_until(reactor, query))
    return d


def assert_http_server(test, host, port,
                       path=b"", expected_response=b"hi"):

    """
    Assert that a HTTP serving a response with body ``b"hi"`` is running
    at given host and port.

    This can be coupled with code that only conditionally starts up
    the HTTP server via Flocker in order to check if that particular
    setup succeeded.

    :param bytes host: Host to connect to.
    :param int port: Port to connect to.
    :param bytes path: Optional path and query string.
    :param bytes expected_response: The HTTP response body expected.
        Defaults to b"hi"

    :return: ``Deferred`` that fires when assertion has run.
    """
    d = query_http_server(host, port, path)
    d.addCallback(test.assertEqual, expected_response)
    return d<|MERGE_RESOLUTION|>--- conflicted
+++ resolved
@@ -745,10 +745,6 @@
                 )
                 return get_items.addActionFinish()
 
-<<<<<<< HEAD
-        def cleanup_containers(_):
-            cleaning_containers = api_clean_state(
-=======
         def cleanup_all_containers(_):
             """
             Clean-up any containers run by Docker directly that are unmanaged
@@ -763,8 +759,7 @@
                     client.remove_container(container["Id"], force=True)
 
         def cleanup_flocker_containers(_):
-            return api_clean_state(
->>>>>>> 27849ae9
+            cleaning_containers = api_clean_state(
                 u"containers",
                 self.configured_containers,
                 self.current_containers,
@@ -772,7 +767,7 @@
             )
             _timeout_with_reason(
                 reactor, cleaning_containers, 30,
-                Exception("Timed out cleaning up containers"),
+                Exception("Timed out cleaning up Flocker containers"),
             )
             return cleaning_containers
 
@@ -802,21 +797,16 @@
                     return gather_deferreds(release_list)
 
                 get_items.addCallback(release_all)
-                return get_items.addActionFinish()
-
-<<<<<<< HEAD
-        cleaning_leases = cleanup_leases()
-        _timeout_with_reason(
-            reactor, cleaning_leases, 20,
-            Exception("Timed out cleaning up leases"),
-        )
-        d = DeferredContext(cleaning_leases)
-        d.addCallback(cleanup_containers)
-=======
+                releasing_leases = get_items.addActionFinish()
+                _timeout_with_reason(
+                    reactor, releasing_leases, 20,
+                    Exception("Timed out cleaning up leases"),
+                )
+                return releasing_leases
+
         d = DeferredContext(cleanup_leases())
         d.addCallback(cleanup_flocker_containers)
         d.addCallback(cleanup_all_containers)
->>>>>>> 27849ae9
         d.addCallback(cleanup_datasets)
         return d.result
 
