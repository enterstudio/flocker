# -*- test-case-name: flocker.node.agents.functional.test_ebs -*-
# Copyright ClusterHQ Inc.  See LICENSE file for details.

"""
An EBS implementation of the ``IBlockDeviceAPI``.
"""

from types import NoneType
from subprocess import check_output
import threading
import time
import logging
import itertools

# Don't use pyOpenSSL in urllib3 - it causes an ``OpenSSL.SSL.Error``
# exception when we try an API call on an idled persistent connection.
# See https://github.com/boto/boto3/issues/220
from botocore.vendored.requests.packages.urllib3.contrib.pyopenssl import (
    extract_from_urllib3,
)
extract_from_urllib3()

import boto3

from botocore.exceptions import ClientError, EndpointConnectionError

# There is no boto3 equivalent of this yet.
# See https://github.com/boto/boto3/issues/313
from boto.utils import get_instance_metadata

from uuid import UUID

from bitmath import Byte, GiB

from characteristic import with_cmp
from pyrsistent import PClass, field, pset, pmap, thaw
from zope.interface import implementer
from twisted.python.constants import (
    Names, NamedConstant, Values, ValueConstant
)
from twisted.python.filepath import FilePath

from eliot import Message, register_exception_extractor

from .blockdevice import (
    IBlockDeviceAPI, IProfiledBlockDeviceAPI, BlockDeviceVolume, UnknownVolume,
    AlreadyAttachedVolume, UnattachedVolume, UnknownInstanceID,
    MandatoryProfiles, ICloudAPI,
)

from ..script import StorageInitializationError

from ...control import pmap_field

from ._logging import (
    AWS_ACTION, NO_AVAILABLE_DEVICE,
    NO_NEW_DEVICE_IN_OS, WAITING_FOR_VOLUME_STATUS_CHANGE,
    BOTO_LOG_HEADER, IN_USE_DEVICES, CREATE_VOLUME_FAILURE,
    BOTO_LOG_RESULT
)

DATASET_ID_LABEL = u'flocker-dataset-id'
METADATA_VERSION_LABEL = u'flocker-metadata-version'
CLUSTER_ID_LABEL = u'flocker-cluster-id'
BOTO_NUM_RETRIES = 20
VOLUME_STATE_CHANGE_TIMEOUT = 300
MAX_ATTACH_RETRIES = 3

# Minimum IOPS per second for a provisioned IOPS volume.
IOPS_MIN_IOPS = 100
# Minimum size in GiB for a provisioned IPS volume.
IOPS_MIN_SIZE = 4

# http://docs.aws.amazon.com/AWSEC2/latest/APIReference/errors-overview.html
# for error details:
NOT_FOUND = u'InvalidVolume.NotFound'
INVALID_PARAMETER_VALUE = u'InvalidParameterValue'


# Register Eliot field extractor for ClientError responses.
register_exception_extractor(
    ClientError,
    lambda e: {
        "aws_code": e.response['Error']['Code'],
        "aws_message": unicode(e.response['Error']['Message']),
        "aws_request_id": e.response['ResponseMetadata']['RequestId'],
    }
)


class EBSVolumeTypes(Values):
    """
    Constants for the different types of volumes that can be created on EBS.
    These are taken from the documentation at:
    http://docs.aws.amazon.com/AWSEC2/latest/UserGuide/EBSVolumeTypes.html

    :ivar STANDARD: Magnetic

    :ivar IO1: Provisioned IOPS (SSD)

    :ivar GP2: General Purpose (SSD)
    """
    STANDARD = ValueConstant(u"standard")
    IO1 = ValueConstant(u"io1")
    GP2 = ValueConstant(u"gp2")


class EBSProfileAttributes(PClass):
    """
    Sets of profile attributes for the mandatory EBS volume profiles.

    :ivar volume_type: The volume_type for the boto create_volume call.
        Valid values are EBSVolumeTypes.

    :ivar iops_per_size_gib: The desired IOs per second per GiB of disk size.

    :ivar max_iops: The maximum number of IOs per second that EBS will accept
        for this type of volume.
    """
    volume_type = field(mandatory=False, type=ValueConstant,
                        initial=EBSVolumeTypes.STANDARD)
    iops_per_size_gib = field(mandatory=False,
                              type=(int, type(None)), initial=None)
    max_iops = field(mandatory=False, type=(int, type(None)), initial=None)

    def requested_iops(self, size_gib):
        """
        Returns the requested IOs per second for this profile or None if you
        cannot request a rate of IOs per second for this volume type. This will
        be iops_per_size_gib * size_gib unless this value exceeds max_iops.

        :param int size_gib: The size in GiB of the volume being created.

        :returns: The requested IOs per second for this profile for a disk of
            the given size.
        """
        if self.iops_per_size_gib is not None:
            if self.max_iops is not None:
                return min(size_gib * self.iops_per_size_gib,
                           self.max_iops)
            return size_gib * self.iops_per_size_gib
        return None


class EBSMandatoryProfileAttributes(Values):
    """
    These constants are the ``EBSProfileAttributes`` for the mandatory
    profiles. Many of the values for these were gotten from the documentation
    at:
    http://docs.aws.amazon.com/AWSEC2/latest/UserGuide/EBSVolumeTypes.html

    :ivar GOLD: The high performing Provisioned IOPS disks.
    :ivar SILVER: The medium performing SSD disks.
    :ivar BRONZE: The cheap magnetic disks.
    """
    GOLD = ValueConstant(EBSProfileAttributes(volume_type=EBSVolumeTypes.IO1,
                                              iops_per_size_gib=30,
                                              max_iops=20000))
    # ``gp2`` volume type cannot take IOPS request since it defaults to
    # baseline performance of 3 IOPS/GiB (up to 10,000 IOPS)
    SILVER = ValueConstant(EBSProfileAttributes(
        volume_type=EBSVolumeTypes.GP2))
    BRONZE = ValueConstant(EBSProfileAttributes(
        volume_type=EBSVolumeTypes.STANDARD))


def _volume_type_and_iops_for_profile_name(profile_name, size):
    """
    Determines and returns the volume_type and iops for a boto create_volume
    call for a given profile_name.

    :param profile_name: The name of the profile.

    :param size: The size of the volume to create in GiB.

    :returns: A tuple of (volume_type, iops) to be passed to a create_volume
        call.
    """
    volume_type = None
    iops = None
    try:
        A = EBSMandatoryProfileAttributes.lookupByName(
            MandatoryProfiles.lookupByValue(profile_name).name).value
    except ValueError:
        pass
    else:
        volume_type = A.volume_type.value
        iops = A.requested_iops(size)
    return volume_type, iops


class VolumeOperations(Names):
    """
    Supported EBS backend operations on a volume.
    """
    CREATE = NamedConstant()
    ATTACH = NamedConstant()
    DETACH = NamedConstant()
    DESTROY = NamedConstant()


class VolumeStates(Values):
    """
    Expected EBS volume states during ``VolumeOperations``.
    """
    EMPTY = ValueConstant('')
    CREATING = ValueConstant(u'creating')
    AVAILABLE = ValueConstant(u'available')
    ATTACHING = ValueConstant(u'attaching')
    IN_USE = ValueConstant(u'in-use')
    DETACHING = ValueConstant(u'detaching')
    DELETING = ValueConstant(u'deleting')


class VolumeStateFlow(PClass):
    """
    Expected EBS volume state flow during ``VolumeOperations``.
    """
    start_state = field(mandatory=True, type=ValueConstant)
    transient_state = field(mandatory=True, type=ValueConstant)
    end_state = field(mandatory=True, type=ValueConstant)

    # Boolean flag to indicate if a volume state transition
    # results in non-empty ``attach_data.device`` and
    # ``attach_data.instance_id`` for the EBS volume.
    sets_attach = field(mandatory=True, type=bool)
    unsets_attach = field(mandatory=True, type=bool)


class VolumeStateTable(PClass):
    """
    Map of volume operation to expected volume state transitions
    and expected update to volume's ``attach_data``.
    """

    def _populate_volume_state_table():
        """
        Initialize volume state table  with transitions for ``create_volume``,
        ``attach_volume``, ``detach_volume``, ``delete_volume`` operations.
        """
        O = VolumeOperations
        S = VolumeStates
        table = pmap()

        def add_flow(operation, start, transient, end, sets_attach,
                     unsets_attach):
            """
            Helper to add expected volume states for given operation.
            """
            return table.set(operation,
                             VolumeStateFlow(start_state=start,
                                             transient_state=transient,
                                             end_state=end,
                                             sets_attach=sets_attach,
                                             unsets_attach=unsets_attach))

        table = add_flow(O.CREATE, S.EMPTY, S.CREATING, S.AVAILABLE,
                         False, False)
        table = add_flow(O.ATTACH, S.AVAILABLE, S.ATTACHING, S.IN_USE,
                         True, False)
        table = add_flow(O.DETACH, S.IN_USE, S.DETACHING, S.AVAILABLE,
                         False, True)
        table = add_flow(O.DESTROY, S.AVAILABLE, S.DELETING, S.EMPTY,
                         False, False)
        return table

    table = pmap_field(NamedConstant, VolumeStateFlow,
                       initial=_populate_volume_state_table())

VOLUME_STATE_TABLE = VolumeStateTable()


class AttachFailed(Exception):
    """
    AWS EBS refused to allow a volume to be attached to an instance.
    """


class InvalidRegionError(Exception):
    """
    The supplied region is not a valid AWS endpoint.
    """
    def __init__(self, region):
        message = u"The specified AWS region is not valid."
        Exception.__init__(self, message, region)
        self.region = region


class InvalidZoneError(Exception):
    """
    The supplied zone is not valid for the given AWS region.
    """
    def __init__(self, zone, available_zones):
        message = u"The specified AWS zone is not valid."
        Exception.__init__(
            self, message, zone, u"Available zones:", available_zones)
        self.zone = zone
        self.available_zones = available_zones


class InvalidStateException(Exception):
    """
    A volume is not in an appropriate state to perform an operation.

    :param boto3.resources.factory.ec2.Volume volume: The volume.
    :param str state: The known volume state at the time of the exception.
    :param list valid_states: A ``list`` of ``str`` representing states
        that would have been valid for this operation.
    """
    def __init__(self, volume, state, valid_states):
        Exception.__init__(self, volume, state, valid_states)
        self.volume = volume
        self.state = state
        self.valid_states = valid_states


class TagNotFound(Exception):
    """
    A named tag could not be found an a volume.

    :param str volume_id: The ID of the volume.
    :param str tag: The name of the tag that could not be found.
    :param list existing_tags: The tags that do exist on the volume.
    """
    def __init__(self, volume_id, tag, existing_tags):
        Exception.__init__(self, volume_id, tag, existing_tags)
        self.volume_id = volume_id
        self.tag = tag
        self.existing_tags = existing_tags


class TimeoutException(Exception):
    """
    A timeout on waiting for volume to reach destination end state.

    :param unicode blockdevice_id: Unique identifier for a volume.
    :param NamedConstant operation: Operation performed on volume.
    :param unicode start_state: Volume's start state before operation.
    :param unicode transient_state: Expected transient state during operation.
    :param unicode end_state: Expected end state on operation completion.
    :param unicode current_state: Volume's state at timeout.
    """
    def __init__(self, blockdevice_id, operation,
                 start_state, transient_state, end_state, current_state):
        Exception.__init__(self, blockdevice_id, operation, current_state)
        self.blockdevice_id = blockdevice_id
        self.operation = operation
        self.start_state = start_state
        self.transient_state = transient_state
        self.end_state = end_state
        self.current_state = current_state


class UnexpectedStateException(Exception):
    """
    An unexpected state was encountered by a volume as a result of operation.

    :param unicode blockdevice_id: Unique identifier for a volume.
    :param NamedConstant operation: Operation performed on volume.
    :param unicode start_state: Volume's start state before operation.
    :param unicode transient_state: Expected transient state during operation.
    :param unicode end_state: Expected end state on operation completion.
    :param unicode current_state: Volume's state at timeout.
    """
    def __init__(self, blockdevice_id, operation,
                 start_state, transient_state, end_state, current_state):
        Exception.__init__(self, blockdevice_id, operation, current_state)
        self.blockdevice_id = blockdevice_id
        self.operation = operation
        self.start_state = start_state
        self.transient_state = transient_state
        self.end_state = end_state
        self.current_state = current_state


class EliotLogHandler(logging.Handler):
    def emit(self, record):
        Message.new(
            message_type=BOTO_LOG_HEADER, message=record.getMessage()
        ).write()


def _enable_boto_logging():
    """
    Make boto log activity using Eliot.
    """
    logger = logging.getLogger("boto3")
    logger.setLevel(logging.INFO)
    logger.addHandler(EliotLogHandler())

_enable_boto_logging()


@with_cmp(["requested", "discovered"])
class AttachedUnexpectedDevice(Exception):
    """
    A volume was attached to a device other than the one we expected.

    :ivar str _template: A native string giving the template into which to
        format attributes for the string representation.
    """
    _template = "AttachedUnexpectedDevice(requested={!r}, discovered={!r})"

    def __init__(self, requested, discovered):
        """
        :param FilePath requested: The requested device name.
        :param discovered: A ``FilePath`` giving the path of the device which
            was discovered on the system or ``None`` if no new device was
            discovered at all.
        """
        # It would be cool to replace this logic with pyrsistent typed fields
        # but Exception and PClass have incompatible layouts (you can't have an
        # exception that's a PClass).
        if not isinstance(requested, FilePath):
            raise TypeError(
                "requested must be FilePath, not {}".format(type(requested))
            )
        if not isinstance(discovered, (FilePath, NoneType)):
            raise TypeError(
                "discovered must be None or FilePath, not {}".format(
                    type(discovered)
                )
            )

        self.requested = requested
        self.discovered = discovered

    def __str__(self):
        discovered = self.discovered
        if discovered is not None:
            discovered = discovered.path
        return self._template.format(
            self.requested.path, discovered,
        )

    __repr__ = __str__


def _expected_device(requested_device):
    """
    Given a device we requested from AWS EBS, determine the OS device path that
    will actually be created.

    This maps EBS required ``/dev/sdX`` names to ``/dev/vbdX`` names that are
    used by currently supported platforms (Ubuntu 14.04 and CentOS 7).
    """
    prefix = b"/dev/sd"
    if requested_device.startswith(prefix):
        return FilePath(b"/dev").child(b"xvd" + requested_device[len(prefix):])
    raise ValueError(
        "Unsupported requested device {!r}".format(requested_device)
    )


def ec2_client(region, zone, access_key_id,
               secret_access_key, validate_region=True):
    """
    Establish connection to EC2 client.

    :param str region: The name of the EC2 region to connect to.
    :param str zone: The zone for the EC2 region to connect to.
    :param str access_key_id: "aws_access_key_id" credential for EC2.
    :param str secret_access_key: "aws_secret_access_key" EC2 credential.
    :param bool validate_region: Flag indicating whether to validate the
        region and zone by calling out to AWS.

    :return: An ``_EC2`` giving information about EC2 client connection
        and EC2 instance zone.
    """
    # Set a retry option in Botocore to BOTO_NUM_RETRIES:
    # ``metadata_service_num_attempts``:
    # Request for retry attempts by Boto to
    # retrieve data from Metadata Service used to retrieve
    # credentials for IAM roles on EC2 instances.
    # Exponential backoff and retry for ``RequestLimitExceeded``
    # errors is already set in botocore.
    connection = boto3.session.Session(
        aws_access_key_id=access_key_id,
        aws_secret_access_key=secret_access_key
    )
    connection._session.set_config_variable(
        'metadata_service_num_attempts', BOTO_NUM_RETRIES)
    ec2_resource = connection.resource("ec2", region_name=region)
    if validate_region:
        try:
            zones = ec2_resource.meta.client.describe_availability_zones()
        except EndpointConnectionError:
            raise InvalidRegionError(region)
        available_zones = [
            available_zone['ZoneName']
            for available_zone in zones['AvailabilityZones']
        ]
        if zone not in available_zones:
            raise InvalidZoneError(zone, available_zones)
    return _EC2(zone=zone, connection=ec2_resource)


def boto3_log(method):
    """
    Decorator to run a boto3.ec2.ServiceResource method and
    log additional information about any exceptions that are raised.

    :param func method_name: The method to call.

    :return: A function which will call the method and do
        the extra exception logging.
    """
    def _run_with_logging(*args, **kwargs):
        """
        Run given boto3.ec2.ServiceResource method with exception
        logging for ``ClientError``.
        """
        with AWS_ACTION(operation=[method.__name__, args[1:], kwargs]):
            return method(*args, **kwargs)
    return _run_with_logging


def _get_volume_tag(volume, name):
    """
    Retrieve the tag from the specified volume with the specified name.

    :param Volume volume: The volume.
    :param unicode name: The tag name.

    :return: A ``str`` representing the value of the tag.
    """
    for tag in volume.tags:
        if tag['Key'] == name:
            return tag['Value']
    raise TagNotFound(volume.id, name, volume.tags)


class _EC2(PClass):
    """
    :ivar str zone: The name of the zone for the connection.
    :ivar boto3.resources.factory.ec2.ServiceResource: Object
        representing an EC2 resource.
    """
    zone = field(mandatory=True)
    connection = field(mandatory=True)


def _blockdevicevolume_from_ebs_volume(ebs_volume):
    """
    Helper function to convert Volume information from
    EBS format to Flocker block device format.

    :param boto3.resources.factory.ec2.Volume ebs_volume:
        Volume in EC2 format.

    :return: Input volume in BlockDeviceVolume format.
    """
    if ebs_volume.attachments:
        attached_to = unicode(ebs_volume.attachments[0]['InstanceId'])
    else:
        attached_to = None

    volume_dataset_id = _get_volume_tag(ebs_volume, DATASET_ID_LABEL)

    return BlockDeviceVolume(
        blockdevice_id=unicode(ebs_volume.id),
        size=int(GiB(ebs_volume.size).to_Byte().value),
        attached_to=attached_to,
        dataset_id=UUID(volume_dataset_id)
    )


def _get_ebs_volume_state(volume):
    """
    Fetch input EBS volume's latest state from backend.

    :param boto3.resources.factory.ec2.Volume: Volume that needs state update.

    :returns: EBS volume with latest state known to backend.
    :rtype: boto3.resources.factory.ec2.Volume

    """
    volume.reload()
    return volume


def _should_finish(operation, volume, update, start_time,
                   timeout=VOLUME_STATE_CHANGE_TIMEOUT):
    """
    Helper function to determine if wait for volume's state transition
    resulting from given operation is over.
    The method completes if volume reached expected end state, or, failed
    to reach expected end state, or we timed out waiting for the volume to
    reach expected end state.

    :param NamedConstant operation: Operation performed on given volume.
    :param boto3.resources.factory.ec2.Volume: Target volume of given
        operation.
    :param method update: Method to use to check volume state.
    :param float start_time: Time when operation was executed on volume.
    :param int timeout: Time, in seconds, to wait for volume to reach expected
        destination state.

    :returns: True or False indicating end of wait for volume state transition.
    :rtype: bool
    """
    state_flow = VOLUME_STATE_TABLE.table[operation]
    start_state = state_flow.start_state.value
    transient_state = state_flow.transient_state.value
    end_state = state_flow.end_state.value
    sets_attach = state_flow.sets_attach
    unsets_attach = state_flow.unsets_attach

    if time.time() - start_time > timeout:
        # We either:
        # 1) Timed out waiting to reach ``end_status``, or,
        # 2) Reached an unexpected status (state change resulted in error), or,
        # 3) Reached ``end_status``, but ``end_status`` comes with
        #    attach data, and we timed out waiting for attach data.
        # Raise a ``TimeoutException`` in all cases.
        raise TimeoutException(unicode(volume.id), operation, start_state,
                               transient_state, end_state, volume.state)

    try:
        update(volume)
    except ClientError as e:
        # If AWS cannot find the volume, raise ``UnknownVolume``.
        if e.response['Error']['Code'] == NOT_FOUND:
            raise UnknownVolume(volume.id)

    if volume.state not in [start_state, transient_state, end_state]:
        raise UnexpectedStateException(unicode(volume.id), operation,
                                       start_state, transient_state, end_state,
                                       volume.state)
    if volume.state != end_state:
        return False

    # If end state for the volume comes with attach data,
    # declare success only upon discovering attach data.
    if volume.attachments:
        volume_attach_data = volume.attachments[0]
    else:
        volume_attach_data = None
    if sets_attach:
        return (volume_attach_data is not None and
                (volume_attach_data['Device'] != '' and
                 volume_attach_data['InstanceId'] != ''))
    elif unsets_attach:
        return (volume_attach_data is None or
                (volume_attach_data['Device'] == '' and
                 volume_attach_data['InstanceId'] == ''))
    else:
        return True


def _wait_for_volume_state_change(operation,
                                  volume,
                                  update=_get_ebs_volume_state,
                                  timeout=VOLUME_STATE_CHANGE_TIMEOUT):
    """
    Helper function to wait for a given volume to change state
    from ``start_status`` via ``transient_status`` to ``end_status``.

    :param NamedConstant operation: Operation triggering volume state change.
        A value from ``VolumeOperations``.
    :param boto3.resources.factory.ec2.Volume: Volume to check status for.
    :param update: Method to use to fetch EBS volume's latest state.
    :param int timeout: Seconds to wait for volume operation to succeed.

    :raises Exception: When input volume fails to reach expected backend
        state for given operation within timeout seconds.
    """
    # It typically takes a few seconds for anything to happen, so start
    # out sleeping a little before doing initial check to reduce
    # unnecessary polling of the API:
    time.sleep(5.0)

    # Wait ``timeout`` seconds for
    # volume status to transition from
    # start_status -> transient_status -> end_status.
    start_time = time.time()
    while not _should_finish(operation, volume, update, start_time, timeout):
        time.sleep(1.0)
        WAITING_FOR_VOLUME_STATUS_CHANGE(volume_id=volume.id,
                                         status=volume.state,
                                         wait_time=(time.time() - start_time))


def _get_device_size(device):
    """
    Helper function to fetch the size of given block device.

    :param unicode device: Name of the block device to fetch size for.

    :returns: Size, in SI metric bytes, of device we are interested in.
    :rtype: int
    """
    device_name = b"/dev/" + device.encode("ascii")

    # Retrieve size of device as OS sees it using `lsblk`.
    # Requires util-linux-ng package on CentOS, and
    # util-linux on Ubuntu.
    # Required package is installed by default
    # on Ubuntu 14.04 and CentOS 7.
    command = [b"/bin/lsblk", b"--noheadings", b"--bytes",
               b"--output", b"SIZE", device_name]

    # Get the base device size, which is the first line in
    # `lsblk` output. Ignore partition sizes.
    # XXX: Handle error cases during `check_output()` run
    # (https://clusterhq.atlassian.net/browse/FLOC-1886).
    command_output = check_output(command).split(b'\n')[0]
    device_size = int(command_output.strip().decode("ascii"))

    return device_size


def _wait_for_new_device(base, expected_size, time_limit):
    """
    Helper function to wait for up to 60s for new
    EBS block device (`/dev/sd*` or `/dev/xvd*`) to
    manifest in the OS.

    :param list base: List of baseline block devices
        that existed before execution of operation that expects
        to create a new block device.
    :param int expected_size: Size of the block device we are expected to
        manifest in the OS.
    :param int time_limit: Time, in seconds, to wait for
        new device to manifest.

    :returns: The path of the new block device file.
    :rtype: ``FilePath``
    """
    start_time = time.time()
    elapsed_time = time.time() - start_time
    while elapsed_time < time_limit:
        for device in list(set(FilePath(b"/sys/block").children()) -
                           set(base)):
            device_name = device.basename()
            if (device_name.startswith((b"sd", b"xvd")) and
                    _get_device_size(device_name) == expected_size):
                return FilePath(b"/dev").child(device_name)
        time.sleep(0.1)
        elapsed_time = time.time() - start_time

    # If we failed to find a new device of expected size,
    # log sizes of all new devices on this compute instance,
    # for debuggability.
    new_devices = list(
        device.basename()
        for device in set(FilePath(b"/sys/block").children()) - set(base)
    )
    new_devices_size = list(
        _get_device_size(device_name)
        for device_name in new_devices
    )
    NO_NEW_DEVICE_IN_OS(new_devices=new_devices,
                        new_devices_size=new_devices_size,
                        expected_size=expected_size,
                        time_limit=time_limit).write()
    return None


def _is_cluster_volume(cluster_id, ebs_volume):
    """
    Helper function to check if given volume belongs to
    given cluster.

    :param UUID cluster_id: UUID of Flocker cluster to check for
        membership.
    :param boto3.resources.factory.ec2.Volume ebs_volume: EBS volume to check
        for input cluster membership.

    :return bool: True if input volume belongs to input
        Flocker cluster. False otherwise.
    """
    if ebs_volume.tags is not None:
        actual_cluster_id = [
            tag['Value'] for tag in ebs_volume.tags
            if tag['Key'] == CLUSTER_ID_LABEL
        ]
        if actual_cluster_id:
            actual_cluster_id = UUID(actual_cluster_id.pop())
            if actual_cluster_id == cluster_id:
                return True
    return False


def _attach_volume_and_wait_for_device(
<<<<<<< HEAD
    volume, attach_to, attach_volume, detach_volume, device, blockdevices,
    time_limit=60
=======
    volume, attach_to, attach_volume,
    detach_volume, device, blockdevices,
>>>>>>> 1edc1f9e
):
    """
    Attempt to attach an EBS volume to an EC2 instance and wait for the
    corresponding OS device to become available.

    :param BlockDeviceVolume volume: The Flocker representation of the volume
        to attach.
    :param unicode attach_to: The EC2 instance id to which to attach it.
    :param attach_volume: A function like ``EC2Connection.attach_volume``.
    :param detach_volume: A function like ``EC2Connection.detach_volume``.
    :param unicode device: The OS device path to which to attach the device.
    :param list blockdevices: The OS device paths (as ``FilePath``) which are
        already present on the system before this operation is attempted
        (primarily useful to make testing easier).
    :param int time_limit: Time, in seconds, to wait for
        new device to manifest. Defaults to 60s.
    :raise: Anything ``attach_volume`` can raise.  Or
        ``AttachedUnexpectedDevice`` if the volume appears to become attached
        to the wrong OS device file.

    :return: ``True`` if the volume is attached and accessible via the expected
        OS device file.  ``False`` if the attempt times out without succeeding.
    """
    try:
        attach_volume(volume.blockdevice_id, attach_to, device)
    except ClientError as e:
        # If attach failed that is often because of eventual
        # consistency in AWS, so let's ignore this one if it
        # fails:
        if e.response['Error']['Code'] == u'InvalidParameterValue':
            return False
        raise
    else:
        # Wait for new device to manifest in the OS. Since there
        # is currently no standardized protocol across Linux guests
        # in EC2 for mapping `device` to the name device driver
        # picked (http://docs.aws.amazon.com/AWSEC2/latest/
        # UserGuide/device_naming.html), wait for new block device
        # to be available to the OS, and interpret it as ours.
        # Wait under lock scope to reduce false positives.
        device_path = _wait_for_new_device(
            base=blockdevices,
            expected_size=volume.size,
            time_limit=time_limit,
        )
        # We do, however, expect the attached device name to follow
        # a certain simple pattern.  Verify that now and signal an
        # error immediately if the assumption is violated.  If we
        # let it go by, a later call to ``get_device_path`` will
        # quietly produce the wrong results.
        #
        # To make this explicit, we *expect* that the device will
        # *always* be what we *expect* the device to be (sorry).
        # This check is only here in case we're wrong to make the
        # system fail in a less damaging way.
        if _expected_device(device) != device_path:
            # We also don't want anything to re-discover the volume
            # in an attached state since that might also result in
            # use of ``get_device_path`` (producing an incorrect
            # result).  This is a best-effort.  It's possible the
            # agent will crash after attaching the volume and
            # before detaching it here, leaving the system in a bad
            # state.  This is one reason we need a better solution
            # in the long term.
            detach_volume(volume.blockdevice_id)
            raise AttachedUnexpectedDevice(FilePath(device), device_path)
        return True


def _get_blockdevices():
    return FilePath(b"/sys/block").children()


@implementer(IBlockDeviceAPI)
@implementer(IProfiledBlockDeviceAPI)
@implementer(ICloudAPI)
class EBSBlockDeviceAPI(object):
    """
    An EBS implementation of ``IBlockDeviceAPI`` which creates
    block devices in an EC2 cluster using Boto APIs.
    """
    def __init__(self, ec2_client, cluster_id):
        """
        Initialize EBS block device API instance.

        :param _EC2 ec2_client: A record of EC2 connection and zone.
        :param UUID cluster_id: UUID of cluster for this
            API instance.
        """
        self.connection = ec2_client.connection
        self.zone = ec2_client.zone
        self.cluster_id = cluster_id
        self.lock = threading.Lock()

    def allocation_unit(self):
        """
        Return a fixed allocation_unit for now; one which we observe
        to work on AWS.
        """
        return int(GiB(1).to_Byte().value)

    @boto3_log
    def compute_instance_id(self):
        """
        Look up the EC2 instance ID for this node.
        """
        instance_id = get_instance_metadata().get('instance-id', None)
        if instance_id is None:
            raise UnknownInstanceID(self)
        return instance_id.decode("ascii")

    @boto3_log
    def _create_ebs_volume(
        self, size=1, volume_type=EBSVolumeTypes.STANDARD.value,
        zone=None, iops=None
    ):
        """
        Create a new EC2 volume with the specified parameters.

        :param int size: Volume size in GiB. For provisioned IOPS volumes,
            this is a minimum of 4.
        :param str volume_type: The type of volume to create.
            This can be 'gp2' for General Purpose (SSD) volumes,
            'io1' for Provisioned IOPS (SSD) volumes, or 'standard'
            for Magnetic volumes.
        :param str zone: The availability zone where this volume will be
            created. If not specified, the default zone of this client.
        :param int iops: If creating a provisioned IOPS volume, the
            The number of I/O operations per second to provision,
            with a maximum ratio of 30 IOPS/GiB.

        :return: The ``Volume`` representation of the created volume.
        """
        if zone is None:
            zone = self.zone
        client = self.connection.meta.client
        if volume_type == EBSVolumeTypes.IO1.value:
            if iops is None:
                iops = IOPS_MIN_IOPS
            if size < IOPS_MIN_SIZE:
                size = IOPS_MIN_SIZE
            volume_data = client.create_volume(
                Size=size,
                AvailabilityZone=zone,
                VolumeType=volume_type,
                Iops=iops
            )
        else:
            volume_data = client.create_volume(
                Size=size,
                AvailabilityZone=zone,
                VolumeType=volume_type
            )
        volume = self.connection.Volume(volume_data['VolumeId'])
        volume.load()
        return volume

    @boto3_log
    def _list_ebs_volumes(self, page_size=100):
        """
        List all the volumes associated with this client's region.
        Volumes are retrieved in lists limited to the specified page size,
        then amalgamated to return a single list of all volumes.

        :param int page_size: Maximum page size of each list of volumes.

        :return: A ``list`` of ``Volume`` objects.
        """
        return list(itertools.chain.from_iterable(list(
            volumes for volumes in
            self.connection.volumes.page_size(page_size).pages()
        )))

    @boto3_log
    def _get_ebs_volume(self, blockdevice_id):
        """
        Lookup EBS Volume information for a given blockdevice_id.

        :param unicode blockdevice_id: ID of a blockdevice that needs lookup.

        :returns: boto.ec2.volume.Volume for the input id.

        :raise UnknownVolume: If no volume with a matching identifier can be
             found.
        """
        try:
            volume = self.connection.Volume(blockdevice_id)
            volume.load()
            return volume
        except ClientError as e:
            if e.response['Error']['Code'] == NOT_FOUND:
                raise UnknownVolume(blockdevice_id)
            else:
                raise

    @boto3_log
    def _detach_ebs_volume(self, volume_id):
        """
        Detach the specified volume ID from an instance.

        :param str volume_id: The volume ID.
        :return: A ``dict`` containing the EC2 response data.
        """
        volume = self.connection.Volume(volume_id)
        return volume.detach_from_instance()

    @boto3_log
    def _attach_ebs_volume(self, volume_id, instance_id, device):
        """
        Attach a volume to an instance.

        :param str volume_id: The volume ID.
        :param str instance_id: The instance ID.
        :param unicode device: The OS device path to which to attach
            the device.

        :return: A ``dict`` containing the EC2 response data.
        """
        volume = self.connection.Volume(volume_id)
        return volume.attach_to_instance(
            InstanceId=instance_id, Device=device)

    def _next_device(self, instance_id, volumes, devices_in_use):
        """
        Get the next available EBS device name for a given EC2 instance.

        Algorithm:
        1. Get all ``Block devices`` currently in use by given instance:
            a) List all volumes visible to this instance.
            b) Gather device IDs of all devices attached to (a).
        2. Devices available for EBS volume usage are ``/dev/sd[f-p]``.
           Find the first device from this set that is currently not
           in use.
        XXX: Handle lack of free devices in ``/dev/sd[f-p]`` range
        (see https://clusterhq.atlassian.net/browse/FLOC-1887).

        :param unicode instance_id: EC2 instance ID.
        :param volumes: Collection of currently known
            ``BlockDeviceVolume`` instances.
        :param set devices_in_use: Unicode names of devices that are
            probably in use based on observed behavior.

        :returns unicode file_name: available device name for attaching
            EBS volume.
        :returns ``None`` if suitable EBS device names on this EC2
            instance are currently occupied.
        """
        volume_devices = []
        for v in volumes:
            volume_attachments = v.attachments
            for attachment in volume_attachments:
                if attachment['InstanceId'] == instance_id:
                    volume_devices.append(attachment['Device'])
        devices = pset(volume_devices)
        devices = devices | devices_in_use
        sorted_devices = sorted(list(thaw(devices)))
        IN_USE_DEVICES(devices=sorted_devices).write()

        for suffix in b"fghijklmonp":
            file_name = u'/dev/sd' + suffix
            if file_name not in devices:
                return file_name

        # Could not find any suitable device that is available
        # for attachment. Log to Eliot before giving up.
        NO_AVAILABLE_DEVICE(devices=sorted_devices).write()
        return None

    def create_volume(self, dataset_id, size):
        """
        Create a volume on EBS backend.
        """
        return self.create_volume_with_profile(
            dataset_id, size, MandatoryProfiles.DEFAULT.value)

    def create_volume_with_profile(self, dataset_id, size, profile_name):
        """
        Create a volume on EBS. Store Flocker-specific
        {metadata version, cluster id, dataset id} for the volume
        as volume tag data.
        Open issues: https://clusterhq.atlassian.net/browse/FLOC-1792
        """
        requested_size = int(Byte(size).to_GiB().value)
        try:
            volume_type, iops = _volume_type_and_iops_for_profile_name(
                profile_name, requested_size)
            requested_volume = self._create_ebs_volume(
                size=requested_size,
                zone=self.zone,
                volume_type=volume_type,
                iops=iops)
        except ClientError as e:
            # If we failed to create a volume with attributes complying
            # with requested profile, make a second attempt at volume
            # creation with default profile.
            # Compliance violation of the volume's requested profile
            # will be detected and remediated in a future release (FLOC-3275).
            if e.response['Error']['Code'] != INVALID_PARAMETER_VALUE:
                raise e
            CREATE_VOLUME_FAILURE(
                dataset_id=unicode(dataset_id),
                aws_code=e.response['Error']['Code'],
                aws_message=unicode(e.response['Error']['Message'])
            ).write()
            volume_type, iops = _volume_type_and_iops_for_profile_name(
                MandatoryProfiles.DEFAULT.value, requested_size)
            requested_volume = self._create_ebs_volume(
                size=requested_size,
                zone=self.zone,
                volume_type=volume_type,
                iops=iops)

        message_type = BOTO_LOG_RESULT + u':created_volume'
        Message.new(
            message_type=message_type, volume_id=unicode(requested_volume.id),
            dataset_id=unicode(dataset_id), size=unicode(size)
        ).write()

        # Stamp created volume with Flocker-specific tags.
        metadata = {
            METADATA_VERSION_LABEL: '1',
            CLUSTER_ID_LABEL: unicode(self.cluster_id),
            DATASET_ID_LABEL: unicode(dataset_id),
            # EC2 convention for naming objects, e.g. as used in EC2 web
            # console (http://stackoverflow.com/a/12798180).
            "Name": u"flocker-{}".format(dataset_id),
        }
        tags_list = []
        for key, value in metadata.items():
            tags_list.append(dict(Key=key, Value=value))
        requested_volume.create_tags(Tags=tags_list)

        message_type = BOTO_LOG_RESULT + u':created_tags'
        Message.new(
            message_type=message_type,
            requested_volume=requested_volume.id,
            tags=metadata
        ).write()

        # Wait for created volume to reach 'available' state.
        _wait_for_volume_state_change(VolumeOperations.CREATE,
                                      requested_volume)

        # Return created volume in BlockDeviceVolume format.
        return _blockdevicevolume_from_ebs_volume(requested_volume)

    def list_volumes(self):
        """
        Return all volumes that belong to this Flocker cluster.
        """
        try:
            ebs_volumes = self._list_ebs_volumes()
            message_type = BOTO_LOG_RESULT + u':listed_volumes'
            Message.new(
                message_type=message_type,
                volume_ids=list(volume.id for volume in ebs_volumes),
            ).write()
        except ClientError as e:
            # Work around some internal race-condition in EBS by retrying,
            # since this error makes no sense:
            if e.response['Error']['Code'] == NOT_FOUND:
                return self.list_volumes()
            else:
                raise

        volumes = []
        for ebs_volume in ebs_volumes:
            if _is_cluster_volume(self.cluster_id, ebs_volume):
                volumes.append(
                    _blockdevicevolume_from_ebs_volume(ebs_volume)
                )
        message_type = BOTO_LOG_RESULT + u':listed_cluster_volumes'
        Message.new(
            message_type=message_type,
            volume_ids=list(volume.blockdevice_id for volume in volumes),
        ).write()
        return volumes

    def attach_volume(self, blockdevice_id, attach_to):
        """
        Attach an EBS volume to given compute instance.

        :param unicode blockdevice_id: EBS UUID for volume to be attached.
        :param unicode attach_to: Instance id of AWS Compute instance to
            attached the blockdevice to.

        :raises UnknownVolume: If there does not exist a BlockDeviceVolume
            corresponding to the input blockdevice_id.
        :raises AlreadyAttachedVolume: If the input volume is already attached
            to a device.
        :raises AttachFailed: If the volume could not be attached.
        :raises AttachedUnexpectedDevice: If the attach operation fails to
            associate the volume with the expected OS device file.  This
            indicates use on an unsupported OS, a misunderstanding of the EBS
            device assignment rules, or some other bug in this implementation.
        """
        ebs_volume = self._get_ebs_volume(blockdevice_id)
        volume = _blockdevicevolume_from_ebs_volume(ebs_volume)
        if (volume.attached_to is not None or
                ebs_volume.state != VolumeStates.AVAILABLE.value):
            raise AlreadyAttachedVolume(blockdevice_id)

        attached = False
        ignore_devices = pset([])
        for attach_attempt in range(3):
            with self.lock:
                volumes = self._list_ebs_volumes()
                device = self._next_device(attach_to, volumes, ignore_devices)
                if device is None:
                    # XXX: Handle lack of free devices in ``/dev/sd[f-p]``.
                    # (https://clusterhq.atlassian.net/browse/FLOC-1887).
                    # No point in attempting an ``attach_volume``, return.
                    return
                blockdevices = _get_blockdevices()
                attached = _attach_volume_and_wait_for_device(
                    volume, attach_to,
                    self._attach_ebs_volume,
                    self._detach_ebs_volume,
                    device, blockdevices,
                )
                if attached:
                    _wait_for_volume_state_change(
                        VolumeOperations.ATTACH, ebs_volume,
                    )
                    attached_volume = volume.set('attached_to', attach_to)
                    return attached_volume
                else:
                    ignore_devices = ignore_devices.add(device)

        raise AttachFailed(volume.blockdevice_id, attach_to, device)

    def detach_volume(self, blockdevice_id):
        """
        Detach EBS volume identified by blockdevice_id.

        :param unicode blockdevice_id: EBS UUID for volume to be detached.

        :raises UnknownVolume: If there does not exist a BlockDeviceVolume
            corresponding to the input blockdevice_id.
        :raises UnattachedVolume: If the BlockDeviceVolume for the
            blockdevice_id is not currently 'in-use'.
        """
        ebs_volume = self._get_ebs_volume(blockdevice_id)
        if ebs_volume.state != VolumeStates.IN_USE.value:
            raise UnattachedVolume(blockdevice_id)

        self._detach_ebs_volume(blockdevice_id)

        _wait_for_volume_state_change(VolumeOperations.DETACH, ebs_volume)

    @boto3_log
    def destroy_volume(self, blockdevice_id):
        """
        Destroy EBS volume identified by blockdevice_id.

        :param String blockdevice_id: EBS UUID for volume to be destroyed.

        :raises UnknownVolume: If there does not exist a Flocker cluster
            volume identified by input blockdevice_id.
        :raises Exception: If we failed to destroy Flocker cluster volume
            corresponding to input blockdevice_id.
        """
        destroy_result = None
        ebs_volume = self._get_ebs_volume(blockdevice_id)
        ebs_volume.load()
        if ebs_volume.state == 'available':
            destroy_result = ebs_volume.delete()
        else:
            raise InvalidStateException(
                ebs_volume, ebs_volume.state, ['available'])
        if destroy_result:
            try:
                _wait_for_volume_state_change(VolumeOperations.DESTROY,
                                              ebs_volume)
            except UnknownVolume:
                return
        else:
            raise Exception(
                'Failed to delete volume: {!r}'.format(blockdevice_id)
            )

    def get_device_path(self, blockdevice_id):
        """
        Get device path for the EBS volume corresponding to the given
        block device.

        :param unicode blockdevice_id: EBS UUID for the volume to look up.

        :returns: A ``FilePath`` for the device.
        :raises UnknownVolume: If the supplied ``blockdevice_id`` does not
            exist.
        :raises UnattachedVolume: If the supplied ``blockdevice_id`` is
            not attached to a host.
        """
        ebs_volume = self._get_ebs_volume(blockdevice_id)
        volume = _blockdevicevolume_from_ebs_volume(ebs_volume)
        if not volume.attached_to:
            raise UnattachedVolume(blockdevice_id)

        compute_instance_id = self.compute_instance_id()
        if volume.attached_to != compute_instance_id:
            # This is untested.  See FLOC-2453.
            raise Exception(
                "Volume is attached to {}, not to {}".format(
                    volume.attached_to, compute_instance_id
                )
            )

        return _expected_device(ebs_volume.attachments[0]['Device'])

    # ICloudAPI:
    @boto3_log
    def list_live_nodes(self):
        instances = self.connection.instances.filter(
            Filters=[{'Name': 'instance-state-name', 'Values': ['running']}])
        return list(instance.id for instance in instances)


def aws_from_configuration(region, zone, access_key_id, secret_access_key,
                           cluster_id, validate_region=True):
    """
    Build an ``EBSBlockDeviceAPI`` instance using configuration and
    credentials.

    :param str region: The EC2 region slug.  Volumes will be manipulated in
        this region.
    :param str zone: The EC2 availability zone.  Volumes will be manipulated in
        this zone.
    :param str access_key_id: The EC2 API key identifier to use to make AWS API
        calls.
    :param str secret_access_key: The EC2 API key to use to make AWS API calls.
    :param UUID cluster_id: The unique identifier of the cluster with which to
        associate the resulting object.  It will only manipulate volumes
        belonging to this cluster.
    :param bool validate_region: If False, do not attempt to validate the
        region and zone by calling out to AWS. Useful for testing.

    :return: A ``EBSBlockDeviceAPI`` instance using the given parameters.
    """
    try:
        return EBSBlockDeviceAPI(
            ec2_client=ec2_client(
                region=region,
                zone=zone,
                access_key_id=access_key_id,
                secret_access_key=secret_access_key,
                validate_region=validate_region,
            ),
            cluster_id=cluster_id,
        )
    except (InvalidRegionError, InvalidZoneError) as e:
        raise StorageInitializationError(
            StorageInitializationError.CONFIGURATION_ERROR, *e.args)<|MERGE_RESOLUTION|>--- conflicted
+++ resolved
@@ -783,13 +783,8 @@
 
 
 def _attach_volume_and_wait_for_device(
-<<<<<<< HEAD
     volume, attach_to, attach_volume, detach_volume, device, blockdevices,
     time_limit=60
-=======
-    volume, attach_to, attach_volume,
-    detach_volume, device, blockdevices,
->>>>>>> 1edc1f9e
 ):
     """
     Attempt to attach an EBS volume to an EC2 instance and wait for the
