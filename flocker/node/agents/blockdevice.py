# -*- test-case-name: flocker.node.agents.test.test_blockdevice -*-
# Copyright Hybrid Logic Ltd.  See LICENSE file for details.

"""
This module implements the parts of a block-device based dataset
convergence agent that can be re-used against many different kinds of block
devices.
"""

from uuid import UUID
from subprocess import check_output
from functools import wraps

from eliot import ActionType, Field, Logger
from eliot.serializers import identity

from zope.interface import implementer, Interface

from pyrsistent import PRecord, field

import psutil

from twisted.internet.defer import succeed
from twisted.python.filepath import FilePath

from .. import IDeployer, IStateChange, Sequentially, InParallel
from ...control import NodeState, Manifestation, Dataset, NonManifestDatasets

# Eliot is transitioning away from the "Logger instances all over the place"
# approach.  And it's hard to put Logger instances on PRecord subclasses which
# we have a lot of.  So just use this global logger for now.
_logger = Logger()


class VolumeException(Exception):
    """
    A base class for exceptions raised by  ``IBlockDeviceAPI`` operations.

    :param unicode blockdevice_id: The unique identifier of the block device.
    """
    def __init__(self, blockdevice_id):
        if not isinstance(blockdevice_id, unicode):
            raise TypeError(
                'Unexpected blockdevice_id type. '
                'Expected unicode. '
                'Got {!r}.'.format(blockdevice_id)
            )
        Exception.__init__(self, blockdevice_id)
        self.blockdevice_id = blockdevice_id


class UnknownVolume(VolumeException):
    """
    The block device could not be found.
    """


class AlreadyAttachedVolume(VolumeException):
    """
    A failed attempt to attach a block device that is already attached.
    """


class UnattachedVolume(VolumeException):
    """
    An attempt was made to operate on an unattached volume but the operation
    requires the volume to be attached.
    """


DATASET = Field(
    u"dataset",
    lambda dataset: dataset.dataset_id,
    u"The unique identifier of a dataset."
)

VOLUME = Field(
    u"volume",
    lambda volume: volume.blockdevice_id,
    u"The unique identifier of a volume."
)

DATASET_ID = Field(
    u"dataset_id",
    lambda dataset_id: unicode(dataset_id),
    u"The unique identifier of a dataset."
)

MOUNTPOINT = Field(
    u"mountpoint",
    lambda path: path.path,
    u"The absolute path to the location on the node where the dataset will be "
    u"mounted.",
)

DEVICE_PATH = Field(
    u"block_device_path",
    lambda path: path.path,
    u"The absolute path to the block device file on the node where the "
    u"dataset is attached.",
)

BLOCK_DEVICE_ID = Field(
    u"block_device_id",
    lambda id: unicode(id),
    u"The unique identifier if the underlying block device."
)

BLOCK_DEVICE_SIZE = Field(
    u"block_device_size",
    identity,
    u"The size of the underlying block device."
)

BLOCK_DEVICE_HOST = Field(
    u"block_device_host",
    identity,
    u"The host to which the underlying block device is attached."
)

CREATE_BLOCK_DEVICE_DATASET = ActionType(
    u"agent:blockdevice:create",
    [DATASET, MOUNTPOINT],
    [DEVICE_PATH, BLOCK_DEVICE_ID, DATASET_ID, BLOCK_DEVICE_SIZE,
     BLOCK_DEVICE_HOST],
    u"A block-device-backed dataset is being created.",
)

DESTROY_BLOCK_DEVICE_DATASET = ActionType(
    u"agent:blockdevice:destroy",
    [DATASET_ID],
    [],
    u"A block-device-backed dataset is being destroyed.",
)

UNMOUNT_BLOCK_DEVICE = ActionType(
    u"agent:blockdevice:unmount",
    [VOLUME],
    [],
    u"A block-device-backed dataset is being unmounted.",
)

DETACH_VOLUME = ActionType(
    u"agent:blockdevice:detach_volume",
    [VOLUME],
    [],
    u"The volume for a block-device-backed dataset is being detached."
)

DESTROY_VOLUME = ActionType(
    u"agent:blockdevice:destroy_volume",
    [VOLUME],
    [],
    u"The volume for a block-device-backed dataset is being destroyed."
)

# Add new Eliot actions for:
# RESIZE_BLOCK_DEVICE_DATASET
# MOUNT_VOLUME
# ATTACH_VOLUME


def _logged_statechange(cls):
    """
    Decorate an ``IStateChange.run`` implementation with partially automatic
    logging.

    :param cls: An ``IStateChange`` implementation which also has an
        ``_eliot_action`` attribute giving an Eliot action that should be used
        to log its ``run`` method.

    :return: ``cls``, mutated so that its ``run`` method is automatically run
        in the context of its ``_eliot_action``.
    """
    original_run = cls.run
    # Work-around https://twistedmatrix.com/trac/ticket/7832
    try:
        original_run.__name__ = original_run.methodName
    except AttributeError:
        pass

    @wraps(original_run)
    def run(self, deployer):
        with self._eliot_action:
            # IStateChange.run nominally returns a Deferred.  Hook it up to the
            # action properly.  Do this as part of FLOC-1549 or maybe earlier.
            return original_run(self, deployer)

    cls.run = run
    return cls


class BlockDeviceVolume(PRecord):
    """
    A block device that may be attached to a host.

    :ivar unicode blockdevice_id: An identifier for the block device which is
        unique across the entire cluster.  For example, an EBS volume
        identifier (``vol-4282672b``).  This is used to address the block
        device for operations like attach and detach.
    :ivar int size: The size, in bytes, of the block device.
    :ivar unicode host: The IP address of the host to which the block device is
        attached or ``None`` if it is currently unattached.
    :ivar UUID dataset_id: The Flocker dataset ID associated with this volume.
    """
    blockdevice_id = field(type=unicode, mandatory=True)
    size = field(type=int, mandatory=True)
    host = field(type=(unicode, type(None)), initial=None)
    dataset_id = field(type=UUID, mandatory=True)


# Replace this with a simpler factory-function based API like:
#
#     change = destroy_blockdevice_dataset(volme)
#
# after FLOC-1591 makes it possible to have reasonable logging with such a
# solution.
@_logged_statechange
@implementer(IStateChange)
class DestroyBlockDeviceDataset(PRecord):
    """
    Destroy the volume for a dataset with a primary manifestation on the node
    where this state change runs.

    :ivar UUID dataset_id: The unique identifier of the dataset to which the
        volume to be destroyed belongs.
    """
    dataset_id = field(type=UUID, mandatory=True)

    @property
    def _eliot_action(self):
        return DESTROY_BLOCK_DEVICE_DATASET(
            _logger, dataset_id=self.dataset_id
        )

    def run(self, deployer):
        for volume in deployer.block_device_api.list_volumes():
            if volume.dataset_id == self.dataset_id:
                return Sequentially(
                    changes=[
                        UnmountBlockDevice(volume=volume),
                        DetachVolume(volume=volume),
                        DestroyVolume(volume=volume),
                    ]
                ).run(deployer)
        return succeed(None)


# Implement:
#     AttachVolume(volume=volume),
#     MountVolume(volume=volume),
# in order to carry out the sequence below.
# Maybe use those in the CreateBlockDeviceDataset state change or paste in some
# followup issues, or maybe do those issues first??


@_logged_statechange
@with_cmp(["change"])
class ResizeBlockDeviceDataset(proxyForInterface(IStateChange, "change")):
    """
    Resize the volume for a dataset with a primary manifestation on the node
    where this state change runs.

    :ivar IStateChange change: The real implementation of this state change.
    :ivar volume: See ``__init__``.
    """
    def __init__(self, volume, size):
        """
        :param BlockDeviceVolume volume: The volume which will be resized.
        :param int size: The required size of the volume
        """
        # self.volume = volume
        # sequence = Sequentially(changes=[
        #     UnmountBlockDevice(volume=volume),
        #     DetachVolume(volume=volume),
        #     ResizeVolume(volume=volume, size=size),
        #     AttachVolume(volume=volume),
        #     MountVolume(volume=volume),
        # ])
        # super(ResizeBlockDeviceDataset, self).__init__(sequence)
        pass


    @property
    def _action(self):
        # return RESIZE_BLOCK_DEVICE_DATASET(_logger, volume=self.volume)
        pass

def _volume():
    """
    Create and return a ``PRecord`` ``field`` to hold a ``BlockDeviceVolume``.
    """
    return field(
        type=BlockDeviceVolume, mandatory=True,
        # Disable the automatic PRecord.create factory.  Callers can just
        # supply the right type, we don't need the magic coercion behavior
        # supplied by default.
        factory=lambda x: x
    )


@_logged_statechange
@implementer(IStateChange)
class MountBlockDevice(PRecord):
    """
    Mount the filesystem mounted from the block device backed by a particular
    volume.

    :ivar BlockDeviceVolume volume: The volume associated with the dataset
        which will be unmounted.
    """
    volume = _volume()

    @property
    def _action(self):
        # return MOUNT_BLOCK_DEVICE(_logger, volume=self.volume)
        pass

    def run(self, deployer):
        """
        Run the system ``mount`` tool to mount this change's volume's block
        device.  The volume must be attached to this node.
        """
        # device = deployer.block_device_api.get_device_path(
        #     self.volume.blockdevice_id
        # )
        # # This should be asynchronous.  Do it as part of FLOC-1499.  Make sure
        # # to fix _logged_statechange to handle Deferreds too.
        # check_output([b"mount", device.path])
        # return succeed(None)
        pass


@_logged_statechange
@implementer(IStateChange)
class UnmountBlockDevice(PRecord):
    """
    Unmount the filesystem mounted from the block device backed by a particular
    volume.

    :ivar BlockDeviceVolume volume: The volume associated with the dataset
        which will be unmounted.
    """
    volume = _volume()

    @property
    def _eliot_action(self):
        return UNMOUNT_BLOCK_DEVICE(_logger, volume=self.volume)

    def run(self, deployer):
        """
        Run the system ``unmount`` tool to unmount this change's volume's block
        device.  The volume must be attached to this node and the corresponding
        block device mounted.
        """
        device = deployer.block_device_api.get_device_path(
            self.volume.blockdevice_id
        )
        # This should be asynchronous.  Do it as part of FLOC-1499.  Make sure
        # to fix _logged_statechange to handle Deferreds too.
        check_output([b"umount", device.path])
        return succeed(None)


@_logged_statechange
@implementer(IStateChange)
class AttachVolume(PRecord):
    """
    Attach an unattached volume to a node.

    :ivar BlockDeviceVolume volume: The volume to attach.
    """
    volume = _volume()
    hostname = field(type=unicode)

    @property
    def _action(self):
        # return ATTACH_VOLUME(_logger, volume=self.volume)
        pass

    def run(self, deployer):
        """
        Use the deployer's ``IBlockDeviceAPI`` to attach the volume.
        """
        # Make this asynchronous after FLOC-1549, probably as part of
        # FLOC-1593.
        # deployer.block_device_api.attach_volume(self.volume.blockdevice_id, self.hostname)
        # return succeed(None)
        pass


@_logged_statechange
@implementer(IStateChange)
class DetachVolume(PRecord):
    """
    Detach a volume from the node it is currently attached to.

    :ivar BlockDeviceVolume volume: The volume to destroy.
    """
    volume = _volume()

    @property
    def _eliot_action(self):
        return DETACH_VOLUME(_logger, volume=self.volume)

    def run(self, deployer):
        """
        Use the deployer's ``IBlockDeviceAPI`` to detach the volume.
        """
        # Make this asynchronous after FLOC-1549, probably as part of
        # FLOC-1593.
        deployer.block_device_api.detach_volume(self.volume.blockdevice_id)
        return succeed(None)


@_logged_statechange
@implementer(IStateChange)
class DestroyVolume(PRecord):
    """
    Destroy the storage (and therefore contents) of a volume.

    :ivar BlockDeviceVolume volume: The volume to destroy.
    """
    volume = _volume()

    @property
    def _eliot_action(self):
        return DESTROY_VOLUME(_logger, volume=self.volume)

    def run(self, deployer):
        """
        Use the deployer's ``IBlockDeviceAPI`` to destroy the volume.
        """
        # Make this asynchronous as part of FLOC-1549.
        deployer.block_device_api.destroy_volume(self.volume.blockdevice_id)
        return succeed(None)


@implementer(IStateChange)
class CreateBlockDeviceDataset(PRecord):
    """
    An operation to create a new dataset on a newly created volume with a newly
    initialized filesystem.

    :ivar Dataset dataset: The dataset for which to create a block device.
    :ivar FilePath mountpoint: The path at which to mount the created device.
    """
    dataset = field(mandatory=True, type=Dataset)
    mountpoint = field(mandatory=True, type=FilePath)

    def run(self, deployer):
        """
        Create a block device, attach it to the local host, create an ``ext4``
        filesystem on the device and mount it.

        Operations are performed synchronously.

        See ``IStateChange.run`` for general argument and return type
        documentation.

        :returns: An already fired ``Deferred`` with result ``None``.
        """
        with CREATE_BLOCK_DEVICE_DATASET(
                _logger,
                dataset=self.dataset, mountpoint=self.mountpoint
        ) as action:
            api = deployer.block_device_api
            volume = api.create_volume(
                dataset_id=UUID(self.dataset.dataset_id),
                size=self.dataset.maximum_size,
            )

            # This will be factored into a separate IStateChange to support the
            # case where the volume exists but is not attached.  That object
            # will be used by this one to perform this work.  FLOC-1575
            volume = api.attach_volume(
                volume.blockdevice_id, deployer.hostname
            )
            device = api.get_device_path(volume.blockdevice_id)

            # This will be factored into a separate IStateChange to support the
            # case where the volume is attached but has no filesystem.  That
            # object will be used by this one to perform this work. FLOC-1576
            check_output(["mkfs", "-t", "ext4", device.path])

            # This will be factored into a separate IStateChange to support the
            # case where the only state change necessary is mounting.  That
            # object will be used by this one to perform this mount. It will
            # also gracefully handle the case where the mountpoint directory
            # already exists.  FLOC-1498
            self.mountpoint.makedirs()
            check_output(["mount", device.path, self.mountpoint.path])

            action.add_success_fields(
                block_device_path=device,
                block_device_id=volume.blockdevice_id,
                dataset_id=volume.dataset_id,
                block_device_size=volume.size,
                block_device_host=volume.host,
            )
        return succeed(None)


# TODO: Introduce a non-blocking version of this interface and an automatic
# thread-based wrapper for adapting this to the other.  Use that interface
# anywhere being non-blocking is important (which is probably lots of places).
# See https://clusterhq.atlassian.net/browse/FLOC-1549
class IBlockDeviceAPI(Interface):
    """
    Common operations provided by all block device backends.

    Note: This is an early sketch of the interface and it'll be refined as we
    real blockdevice providers are implemented.
    """
    def create_volume(dataset_id, size):
        """
        Create a new volume.

        XXX: Probably needs to be some checking of valid sizes for different
        backends. Perhaps the allowed sizes should be defined as constants?

        :param UUID dataset_id: The Flocker dataset ID of the dataset on this
            volume.
        :param int size: The size of the new volume in bytes.
        :returns: A ``BlockDeviceVolume``.
        """

    def destroy_volume(blockdevice_id):
        """
        Destroy an existing volume.

        :param unicode blockdevice_id: The unique identifier for the volume to
            destroy.

        :raises UnknownVolume: If the supplied ``blockdevice_id`` does not
            exist.

        :return: ``None``
        """

    def attach_volume(blockdevice_id, host):
        """
        Attach ``blockdevice_id`` to ``host``.

        :param unicode blockdevice_id: The unique identifier for the block
            device being attached.
        :param unicode host: The IP address of a host to attach the volume to.
        :raises UnknownVolume: If the supplied ``blockdevice_id`` does not
            exist.
        :raises AlreadyAttachedVolume: If the supplied ``blockdevice_id`` is
            already attached.
        :returns: A ``BlockDeviceVolume`` with a ``host`` attribute set to
            ``host``.
        """

    def detach_volume(blockdevice_id):
        """
        Detach ``blockdevice_id`` from whatever host it is attached to.

        :param unicode blockdevice_id: The unique identifier for the block
            device being detached.

        :raises UnknownVolume: If the supplied ``blockdevice_id`` does not
            exist.
        :raises UnattachedVolume: If the supplied ``blockdevice_id`` is
            not attached to anything.
        :returns: ``None``
        """

    # def resize_volume(blockdevice_id, size):
    #     """
    #     Resize an unattached ``blockdevice_id``.

    #     :param unicode blockdevice_id: The unique identifier for the block
    #         device being detached.

    #     :param int size: The required size, in bytes, of the volume.

    #     :raises UnknownVolume: If the supplied ``blockdevice_id`` does not
    #         exist.
    #     :raises AlreadyAttached: If the supplied ``blockdevice_id`` is
    #         already attached.
    #     :returns: A ``BlockDeviceVolume`` with a ``size`` attribute equal to
    #         the supplied ``size`` when the volume has been resized.
    #     """

    def list_volumes():
        """
        List all the block devices available via the back end API.

        :returns: A ``list`` of ``BlockDeviceVolume``s.
        """

    def get_device_path(blockdevice_id):
        """
        Return the device path that has been allocated to the block device on
        the host to which it is currently attached.

        :param unicode blockdevice_id: The unique identifier for the block
            device.
        :raises UnknownVolume: If the supplied ``blockdevice_id`` does not
            exist.
        :raises UnattachedVolume: If the supplied ``blockdevice_id`` is
            not attached to a host.
        :returns: A ``FilePath`` for the device.
        """


def _blockdevicevolume_from_dataset_id(dataset_id, size, host=None):
    """
    Create a new ``BlockDeviceVolume`` with a ``blockdevice_id`` derived
    from the given ``dataset_id``.

    This is for convenience of implementation of the loopback backend (to
    avoid needing a separate data store for mapping dataset ids to block
    device ids and back again).

    Parameters accepted have the same meaning as the attributes of
    ``BlockDeviceVolume``.
    """
    return BlockDeviceVolume(
        size=size, host=host, dataset_id=dataset_id,
        blockdevice_id=u"block-{0}".format(dataset_id),
    )


def _blockdevicevolume_from_blockdevice_id(blockdevice_id, size, host=None):
    """
    Create a new ``BlockDeviceVolume`` with a ``dataset_id`` derived from
    the given ``blockdevice_id``.

    This reverses the transformation performed by
    ``_blockdevicevolume_from_dataset_id``.

    Parameters accepted have the same meaning as the attributes of
    ``BlockDeviceVolume``.
    """
    # Strip the "block-" prefix we added.
    dataset_id = UUID(blockdevice_id[6:])
    return BlockDeviceVolume(
        size=size, host=host, dataset_id=dataset_id,
        blockdevice_id=blockdevice_id,
    )


def _losetup_list_parse(output):
    """
    Parse the output of ``losetup --all`` which varies depending on the
    privileges of the user.

    :param unicode output: The output of ``losetup --all``.
    :returns: A ``list`` of
        2-tuple(FilePath(device_file), FilePath(backing_file))
    """
    devices = []
    for line in output.splitlines():
        parts = line.split(u":", 2)
        if len(parts) != 3:
            continue
        device_file, attributes, backing_file = parts
        device_file = FilePath(device_file.strip().encode("utf-8"))

        # Trim everything from the first left bracket, skipping over the
        # possible inode number which appears only when run as root.
        left_bracket_offset = backing_file.find(b"(")
        backing_file = backing_file[left_bracket_offset + 1:]

        # Trim everything from the right most right bracket
        right_bracket_offset = backing_file.rfind(b")")
        backing_file = backing_file[:right_bracket_offset]

        # Trim a possible embedded deleted flag
        expected_suffix_list = [b"(deleted)"]
        for suffix in expected_suffix_list:
            offset = backing_file.rfind(suffix)
            if offset > -1:
                backing_file = backing_file[:offset]

        # Remove the space that may have been between the path and the deleted
        # flag.
        backing_file = backing_file.rstrip()
        backing_file = FilePath(backing_file.encode("utf-8"))
        devices.append((device_file, backing_file))
    return devices


def _losetup_list():
    """
    List all the loopback devices on the system.

    :returns: A ``list`` of
        2-tuple(FilePath(device_file), FilePath(backing_file))
    """
    output = check_output(
        ["losetup", "--all"]
    ).decode('utf8')
    return _losetup_list_parse(output)


def _device_for_path(expected_backing_file):
    """
    :param FilePath backing_file: A path which may be associated with a
        loopback device.
    :returns: A ``FilePath`` to the loopback device if one is found, or
        ``None`` if no device exists.
    """
    for device_file, backing_file in _losetup_list():
        if expected_backing_file == backing_file:
            return device_file


@implementer(IBlockDeviceAPI)
class LoopbackBlockDeviceAPI(object):
    """
    A simulated ``IBlockDeviceAPI`` which creates loopback devices backed by
    files located beneath the supplied ``root_path``.
    """
    _attached_directory_name = 'attached'
    _unattached_directory_name = 'unattached'

    def __init__(self, root_path):
        """
        :param FilePath root_path: The path beneath which all loopback backing
            files and their organising directories will be created.
        """
        self._root_path = root_path

    @classmethod
    def from_path(cls, root_path):
        """
        :param bytes root_path: The path to a directory in which loop back
            backing files will be created. The directory is created if it does
            not already exist.
        :returns: A ``LoopbackBlockDeviceAPI`` with the supplied ``root_path``.
        """
        api = cls(root_path=FilePath(root_path))
        api._initialise_directories()
        return api

    def _initialise_directories(self):
        """
        Create the root and sub-directories in which loopback files will be
        created.
        """
        self._unattached_directory = self._root_path.child(
            self._unattached_directory_name)

        try:
            self._unattached_directory.makedirs()
        except OSError:
            pass

        self._attached_directory = self._root_path.child(
            self._attached_directory_name)

        try:
            self._attached_directory.makedirs()
        except OSError:
            pass

    def create_volume(self, dataset_id, size):
        """
        Create a "sparse" file of some size and put it in the ``unattached``
        directory.

        See ``IBlockDeviceAPI.create_volume`` for parameter and return type
        documentation.
        """
        volume = _blockdevicevolume_from_dataset_id(
            size=size, dataset_id=dataset_id,
        )
        with self._unattached_directory.child(
            volume.blockdevice_id.encode('ascii')
        ).open('wb') as f:
            f.truncate(size)
        return volume

    def destroy_volume(self, blockdevice_id):
        """
        Destroy the storage for the given unattached volume.
        """
        volume = self._get(blockdevice_id)
        volume_path = self._unattached_directory.child(
            volume.blockdevice_id.encode("ascii")
        )
        volume_path.remove()

    def _get(self, blockdevice_id):
        for volume in self.list_volumes():
            if volume.blockdevice_id == blockdevice_id:
                return volume
        raise UnknownVolume(blockdevice_id)

    def attach_volume(self, blockdevice_id, host):
        """
        Move an existing ``unattached`` file into a per-host directory and
        create a loopback device backed by that file.

        Note: Although `mkfs` can format files directly and `mount` can mount
        files directly (with the `-o loop` option), we want to simulate a real
        block device which will be allocated a real block device file on the
        host to which it is attached. This allows the consumer of this API to
        perform formatting and mount operations exactly the same as for a real
        block device.

        See ``IBlockDeviceAPI.attach_volume`` for parameter and return type
        documentation.
        """
        volume = self._get(blockdevice_id)
        if volume.host is None:
            old_path = self._unattached_directory.child(blockdevice_id)
            host_directory = self._attached_directory.child(
                host.encode("utf-8")
            )
            try:
                host_directory.makedirs()
            except OSError:
                pass
            new_path = host_directory.child(blockdevice_id)
            old_path.moveTo(new_path)
            # The --find option allocates the next available /dev/loopX device
            # name to the device.
            check_output(["losetup", "--find", new_path.path])
            attached_volume = volume.set(host=host)
            return attached_volume

        raise AlreadyAttachedVolume(blockdevice_id)

    def detach_volume(self, blockdevice_id):
        """
        Move an existing file from a per-host directory into the ``unattached``
        directory and release the loopback device backed by that file.
        """
        volume = self._get(blockdevice_id)
        if volume.host is None:
            raise UnattachedVolume(blockdevice_id)

        check_output([
            b"losetup", b"--detach", self.get_device_path(blockdevice_id).path
        ])
        volume_path = self._attached_directory.descendant([
            volume.host.encode("ascii"), volume.blockdevice_id.encode("ascii")
        ])
        new_path = self._unattached_directory.child(
            volume.blockdevice_id.encode("ascii")
        )
        volume_path.moveTo(new_path)

    # def resize_volume(self, blockdevice_id, size):
    #     """
    #     Increase the size of the loopback backing file whilst maintaining its
    #     sparseness.

    #     Is that possible?

    #     It should already have been detached, so no need to worry about loop
    #     devices / losetup operations etc.
    #     """

    def list_volumes(self):
        """
        Return ``BlockDeviceVolume`` instances for all the files in the
        ``unattached`` directory and all per-host directories.

        See ``IBlockDeviceAPI.list_volumes`` for parameter and return type
        documentation.
        """
        volumes = []
        for child in self._root_path.child('unattached').children():
            blockdevice_id = child.basename().decode('ascii')
            volume = _blockdevicevolume_from_blockdevice_id(
                blockdevice_id=blockdevice_id,
                size=child.getsize(),
            )
            volumes.append(volume)

        for host_directory in self._root_path.child('attached').children():
            host_name = host_directory.basename().decode('ascii')
            for child in host_directory.children():
                blockdevice_id = child.basename().decode('ascii')
                volume = _blockdevicevolume_from_blockdevice_id(
                    blockdevice_id=blockdevice_id,
                    size=child.getsize(),
                    host=host_name,
                )
                volumes.append(volume)

        return volumes

    def get_device_path(self, blockdevice_id):
        volume = self._get(blockdevice_id)
        if volume.host is None:
            raise UnattachedVolume(blockdevice_id)

        volume_path = self._attached_directory.descendant(
            [volume.host.encode("ascii"),
             volume.blockdevice_id.encode("ascii")]
        )
        # May be None if the file hasn't been used for a loop device.
        return _device_for_path(volume_path)


def _manifestation_from_volume(volume):
    """
    :param BlockDeviceVolume volume: The block device which has the
        manifestation of a dataset.
    :returns: A primary ``Manifestation`` of a ``Dataset`` with the same id as
        the supplied ``BlockDeviceVolume``.
    """
    dataset = Dataset(
        dataset_id=volume.dataset_id,
        maximum_size=volume.size,
    )
    return Manifestation(dataset=dataset, primary=True)


@implementer(IDeployer)
class BlockDeviceDeployer(PRecord):
    """
    An ``IDeployer`` that operates on ``IBlockDeviceAPI`` providers.

    :ivar unicode hostname: The IP address of the node that has this deployer.
    :ivar IBlockDeviceAPI block_device_api: The block device API that will be
        called upon to perform block device operations.
    :ivar FilePath mountroot: The directory where block devices will be
        mounted.
    """
    hostname = field(type=unicode, mandatory=True)
    block_device_api = field(mandatory=True)
    mountroot = field(type=FilePath, initial=FilePath(b"/flocker"))

    def _get_system_mounts(self, volumes):
        """
        Load information about mounted filesystems related to the given
        volumes.

        :param list volumes: The ``BlockDeviceVolumes`` known to exist.  They
            may or may not be attached to this host.  Only system mounts that
            related to these volumes will be returned.

        :return: A ``dict`` mapping mount points (directories represented using
            ``FilePath``) to dataset identifiers (as ``UUID``\ s) representing
            all of the mounts on this system that were discovered and related
            to ``volumes``.
        """
        partitions = psutil.disk_partitions()
        device_to_dataset_id = {
            self.block_device_api.get_device_path(volume.blockdevice_id):
                volume.dataset_id
            for volume
            in volumes
            if volume.host == self.hostname
        }
        return {
            FilePath(partition.mountpoint):
                device_to_dataset_id[FilePath(partition.device)]
            for partition
            in partitions
            if FilePath(partition.device) in device_to_dataset_id
        }

    def discover_state(self, node_state):
        """
        Find all block devices that are currently associated with this host and
        return a ``NodeState`` containing only ``Manifestation`` instances and
        their mount paths.
        """
        volumes = self.block_device_api.list_volumes()
        manifestations = {}
        nonmanifest = {}

        for volume in volumes:
            dataset_id = unicode(volume.dataset_id)
            if volume.host == self.hostname:
                manifestations[dataset_id] = _manifestation_from_volume(
                    volume
                )
            elif volume.host is None:
                nonmanifest[dataset_id] = Dataset(dataset_id=dataset_id)

        system_mounts = self._get_system_mounts(volumes)

        paths = {}
        for manifestation in manifestations.values():
            dataset_id = manifestation.dataset.dataset_id
            mountpath = self._mountpath_for_manifestation(manifestation)

            # If the expected mount point doesn't actually have the device
            # mounted where we expected to find this manifestation, the
            # manifestation doesn't really exist here.
            properly_mounted = system_mounts.get(mountpath) == UUID(dataset_id)

            # In the future it would be nice to be able to represent
            # intermediate states (at least internally, if not exposed via the
            # API).  This makes certain IStateChange implementations easier
            # (for example, we could know something is attached and has a
            # filesystem, so we can just mount it - instead of doing something
            # about those first two state changes like trying them and handling
            # failure or doing more system inspection to try to see what's up).
            # But ... the future.

            if properly_mounted:
                paths[dataset_id] = mountpath
            else:
                del manifestations[dataset_id]
                nonmanifest[dataset_id] = Dataset(dataset_id=dataset_id)

        state = (
            NodeState(
                hostname=self.hostname,
                manifestations=manifestations,
                paths=paths,
            ),
        )

        if nonmanifest:
            state += (NonManifestDatasets(datasets=nonmanifest),)
        return succeed(state)

    def _mountpath_for_manifestation(self, manifestation):
        """
        Calculate a ``Manifestation`` mount point.

        :param Manifestation manifestation: The manifestation of a dataset that
            will be mounted.
        :returns: A ``FilePath`` of the mount point.
        """
        return self.mountroot.child(
            manifestation.dataset.dataset_id.encode("ascii")
        )

    def calculate_changes(self, configuration, cluster_state):
        # Eventually use the Datasets to avoid creating things that exist
        # already (https://clusterhq.atlassian.net/browse/FLOC-1575) and to
        # avoid deleting things that don't exist.
        this_node_config = configuration.get_node(self.hostname)
        configured_manifestations = this_node_config.manifestations

        configured_dataset_ids = set(
            manifestation.dataset.dataset_id
            for manifestation in configured_manifestations.values()
            # Don't create deleted datasets
            if not manifestation.dataset.deleted
        )

        local_state = cluster_state.get_node(self.hostname)
        local_dataset_ids = set(local_state.manifestations.keys())

        manifestations_to_create = set(
            configured_manifestations[dataset_id]
            for dataset_id
            in configured_dataset_ids.difference(local_dataset_ids)
        )

        # TODO prevent the configuration of unsized datasets on blockdevice
        # backends; cannot create block devices of unspecified size. FLOC-1579
        creates = list(
            CreateBlockDeviceDataset(
                dataset=manifestation.dataset,
                mountpoint=self._mountpath_for_manifestation(manifestation)
            )
            for manifestation
            in manifestations_to_create
        )
        # XXX: Maybe list volumes here and pass the list to each helper below.
        deletes = self._calculate_deletes(configured_manifestations) # volumes=volumes)
#        resizes = self._calculate_resizes(configured_manifestations, volumes=volumes)

        return InParallel(changes=creates + deletes) # + resizes)

    def _calculate_deletes(self, configured_manifestations):
        """
        :param dict configured_manifestations: The manifestations configured
            for this node (like ``Node.manifestations``).

        :return: A ``list`` of ``DestroyBlockDeviceDataset`` instances for each
            volume that may need to be destroyed based on the given
            configuration.  A ``DestroyBlockDeviceDataset`` is returned
            even for volumes that don't exist (this is verify inefficient
            but it can be fixed later when extant volumes are included in
            cluster state - see FLOC-1616).
        """
<<<<<<< HEAD
        # XXX: maybe issue this API call once and supply the list of volumes to
        # each of the _calculate_* private helper methods.
        volumes = self.block_device_api.list_volumes()

=======
>>>>>>> c10c09cf
        delete_dataset_ids = set(
            manifestation.dataset.dataset_id
            for manifestation in configured_manifestations.values()
            if manifestation.dataset.deleted
        )

        return [
<<<<<<< HEAD
            DestroyBlockDeviceDataset(volume=volume)
            for volume in volumes
            # Only destroy volumes belonging to deleted datasets.
            if unicode(volume.dataset_id) in delete_dataset_ids
        ]

    # def _calculate_resizes(self, configured_manifestations):
    #     """
    #     :param dict configured_manifestations: The manifestations configured
    #         for this node (like ``Node.manifestations``).

    #     :return: A ``list`` of ``ResizeBlockDeviceDataset`` instances for each
    #         volume that needs to be resized based on the given
    #         configuration and the actual state of volumes (ie which have a size
    #         that is different to the configuration)
    #     """
    #     # List volumes using self.api
    #     # Loop through each comparing actual size with the configured size of
    #     # the corresponding manifestation.
    #     # Return ``ResizeBlockDeviceDataset`` for each resize.
=======
            DestroyBlockDeviceDataset(dataset_id=UUID(dataset_id))
            for dataset_id
            in delete_dataset_ids
        ]
>>>>>>> c10c09cf
<|MERGE_RESOLUTION|>--- conflicted
+++ resolved
@@ -1080,13 +1080,6 @@
             but it can be fixed later when extant volumes are included in
             cluster state - see FLOC-1616).
         """
-<<<<<<< HEAD
-        # XXX: maybe issue this API call once and supply the list of volumes to
-        # each of the _calculate_* private helper methods.
-        volumes = self.block_device_api.list_volumes()
-
-=======
->>>>>>> c10c09cf
         delete_dataset_ids = set(
             manifestation.dataset.dataset_id
             for manifestation in configured_manifestations.values()
@@ -1094,11 +1087,9 @@
         )
 
         return [
-<<<<<<< HEAD
-            DestroyBlockDeviceDataset(volume=volume)
-            for volume in volumes
-            # Only destroy volumes belonging to deleted datasets.
-            if unicode(volume.dataset_id) in delete_dataset_ids
+            DestroyBlockDeviceDataset(dataset_id=UUID(dataset_id))
+            for dataset_id
+            in delete_dataset_ids
         ]
 
     # def _calculate_resizes(self, configured_manifestations):
@@ -1114,10 +1105,4 @@
     #     # List volumes using self.api
     #     # Loop through each comparing actual size with the configured size of
     #     # the corresponding manifestation.
-    #     # Return ``ResizeBlockDeviceDataset`` for each resize.
-=======
-            DestroyBlockDeviceDataset(dataset_id=UUID(dataset_id))
-            for dataset_id
-            in delete_dataset_ids
-        ]
->>>>>>> c10c09cf
+    #     # Return ``ResizeBlockDeviceDataset`` for each resize.