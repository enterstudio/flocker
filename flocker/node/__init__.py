<<<<<<< HEAD
"""Local node manager for Flocker."""

from ._config import model_from_configuration
from ._model import Application, Deployment, DockerImage, Node

__all__ = [
    'model_from_configuration',
    'Application',
    'Deployment',
    'DockerImage',
    'Node'
]
=======
# Copyright Hybrid Logic Ltd.  See LICENSE file for details.

"""
Local node manager for Flocker.
"""
>>>>>>> 7fc5355f
<|MERGE_RESOLUTION|>--- conflicted
+++ resolved
@@ -1,5 +1,8 @@
-<<<<<<< HEAD
-"""Local node manager for Flocker."""
+# Copyright Hybrid Logic Ltd.  See LICENSE file for details.
+
+"""
+Local node manager for Flocker.
+"""
 
 from ._config import model_from_configuration
 from ._model import Application, Deployment, DockerImage, Node
@@ -10,11 +13,4 @@
     'Deployment',
     'DockerImage',
     'Node'
-]
-=======
-# Copyright Hybrid Logic Ltd.  See LICENSE file for details.
-
-"""
-Local node manager for Flocker.
-"""
->>>>>>> 7fc5355f
+]