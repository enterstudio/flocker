--- conflicted
+++ resolved
@@ -7,14 +7,12 @@
 
 from functools import partial
 from socket import socket
-<<<<<<< HEAD
 from os import getpid
-=======
+
 import yaml
 
 from jsonschema import FormatChecker, validate
 from jsonschema.exceptions import ValidationError
->>>>>>> bbafa0df
 
 from pyrsistent import PRecord, field
 
