# Copyright Hybrid Logic Ltd.  See LICENSE file for details.
# -*- test-case-name: flocker.node.test.test_deploy -*-

"""
Deploy applications on nodes.
"""

from itertools import chain

from zope.interface import Interface, implementer, Attribute

from characteristic import attributes

from pyrsistent import PRecord, field

from eliot import write_failure, Logger

from twisted.internet.defer import gatherResults, fail, succeed

from ._docker import DockerClient, PortMap, Environment, Volume as DockerVolume
from ..control._model import (
    Application, DatasetChanges, AttachedVolume, DatasetHandoff,
    NodeState, DockerImage, Port, Link, Manifestation, Dataset,
    pset_field,
    )
from ..route import make_host_network, Proxy, OpenPort
from ..volume._ipc import RemoteVolumeManager, standard_node
from ..volume._model import VolumeSize
from ..volume.service import VolumeName
from ..common import gather_deferreds


_logger = Logger()


def _to_volume_name(dataset_id):
    """
    Convert dataset ID to ``VolumeName`` with ``u"default"`` namespace.

    To be replaced in https://clusterhq.atlassian.net/browse/FLOC-737 with
    real namespace support.

    :param unicode dataset_id: Dataset ID.

    :return: ``VolumeName`` with default namespace.
    """
    return VolumeName(namespace=u"default", dataset_id=dataset_id)


class IStateChange(Interface):
    """
    An operation that changes local state.
    """
    def run(deployer):
        """
        Apply the change to local state.

        :param IDeployer deployer: The ``IDeployer`` to use. Specific
            ``IStateChange`` providers may require specific ``IDeployer``
            providers that provide relevant functionality for applying the
            change.

        :return: ``Deferred`` firing when the change is done.
        """

    def __eq__(other):
        """
        Return whether this change is equivalent to another.
        """

    def __ne__(other):
        """
        Return whether this change is not equivalent to another.
        """


class IDeployer(Interface):
    """
    An object that can discover local state and calculate necessary
    changes to bring local state and desired cluster configuration into
    alignment.

    :ivar unicode hostname: The hostname of the node this deployer is
        managing.
    """
<<<<<<< HEAD
    def discover_state():
        """
        Discover the local state, i.e. the state which is exclusively under the
        purview of the convergence agent running this instance.

        :return: A ``Deferred`` which fires with a (repeatable) iterable of
                 objects describing local state.  This iterable will be passed
                 to the control service (see ``flocker.control._protocol``) and
                 may also be passed to this object's
                 ``calculate_necessary_state_changes()`` method.
=======
    hostname = Attribute("The hostname for this node.")

    def discover_local_state(local_state):
        """
        Discover the local state, i.e. the state which is exclusively under
        the purview of the convergence agent running this instance.

        :param NodeState local_state: The previously known state of this
            node. This may include information that this deployer cannot
            discover on its own. Information here should NOT be copied
            into the result; the return result should include only
            information discovered by this particular deployer.

        :return: A ``Deferred`` which fires with an object describing
             local state. This object will be passed to the control
             service (see ``flocker.control._protocol``) and may also be
             passed to this object's
             ``calculate_necessary_state_changes()`` method.
>>>>>>> 0b76470c
        """

    def calculate_changes(configuration, cluster_state):
        """
        Calculate the state changes necessary to make the local state match the
        desired cluster configuration.

<<<<<<< HEAD
        :param Deployment configuration: The intended configuration of all
            nodes.
        :param Deployment cluster_state: The current state of all nodes already
            updated with recent output of ``discover_state``.
=======
        :param local_state: The recent output of ``discover_local_state``.
        :param Deployment desired_configuration: The intended
            configuration of all nodes.
        :param DeploymentState current_cluster_state: The current state of
            all nodes. It is the caller's responsibility to ensure this is
            up-to-date with the given local state.
>>>>>>> 0b76470c

        :return: A ``IStateChange`` provider.
        """


@implementer(IDeployer)
class _OldToNewDeployer(object):
    """
    Base class to help update implementations of the old ``IDeployer`` to the
    current version of the interface.

    Subclass this and also set a ``hostname`` attribute on ``self`` that can be
    used to find "this" node's state in the cluster state.

    This is a transitional helper until we can update the old ``IDeployer``
    implementations properly.

    Don't use this in any new code.
    """
    def discover_state(self):
        """
        Discover only local state.

        :return: A ``Deferred`` that fires with a one-tuple consisting of the
            result of ``discover_local_state``.
        """
        discovering = self.discover_local_state()
        discovering.addCallback(lambda local_state: (local_state,))
        return discovering

    def calculate_changes(self, configuration, cluster_state):
        """
        Extract the local state from ``cluster_state`` and delegate calculation
        to ``calculate_necessary_state_changes``.
        """
        try:
            [local_state] = (
                node for node in cluster_state.nodes
                if node.hostname == self.hostname
            )
        except ValueError:
            local_state = NodeState(hostname=self.hostname)
        return self.calculate_necessary_state_changes(
            local_state, configuration, cluster_state)


@implementer(IStateChange)
@attributes(["changes"])
class Sequentially(object):
    """
    Run a series of changes in sequence, one after the other.

    Failures in earlier changes stop later changes.
    """
    def run(self, deployer):
        d = succeed(None)
        for change in self.changes:
            d.addCallback(lambda _, change=change: change.run(deployer))
        return d


@implementer(IStateChange)
@attributes(["changes"])
class InParallel(object):
    """
    Run a series of changes in parallel.

    Failures in one change do not prevent other changes from continuing.
    """
    def run(self, deployer):
        return gather_deferreds(
            [change.run(deployer) for change in self.changes])


@implementer(IStateChange)
@attributes(["application", "hostname"])
class StartApplication(object):
    """
    Launch the supplied application as a container.

    :ivar Application application: The ``Application`` to create and
        start.

    :ivar unicode hostname: The hostname of the application is running on.
    """
    def run(self, deployer):
        application = self.application

        volumes = []
        if application.volume is not None:
            volume = deployer.volume_service.get(
                _to_volume_name(
                    application.volume.manifestation.dataset.dataset_id))
            volumes.append(DockerVolume(
                container_path=application.volume.mountpoint,
                node_path=volume.get_filesystem().get_path()))

        if application.ports is not None:
            port_maps = map(lambda p: PortMap(internal_port=p.internal_port,
                                              external_port=p.external_port),
                            application.ports)
        else:
            port_maps = []

        environment = {}

        for link in application.links:
            environment.update(_link_environment(
                protocol=u"tcp",
                alias=link.alias,
                local_port=link.local_port,
                hostname=self.hostname,
                remote_port=link.remote_port,
                ))

        if application.environment is not None:
            environment.update(application.environment)

        if environment:
            docker_environment = Environment(
                variables=frozenset(environment.iteritems()))
        else:
            docker_environment = None

        return deployer.docker_client.add(
            application.name,
            application.image.full_name,
            ports=port_maps,
            environment=docker_environment,
            volumes=volumes,
            mem_limit=application.memory_limit,
            cpu_shares=application.cpu_shares,
            restart_policy=application.restart_policy,
        )


def _link_environment(protocol, alias, local_port, hostname, remote_port):
    """
    Generate the environment variables used for defining a docker link.

    Docker containers expect an enviroment variable
    `<alias>_PORT_<local_port>_TCP`` which contains the URL of the remote end
    of a link, as well as parsed variants ``_ADDR``, ``_PORT``, ``_PROTO``.

    :param unicode protocol: The protocol used for the link.
    :param unicode alias: The name of the link.
    :param int local_port: The port the local application expects to access.
    :param unicode hostname: The remote hostname to connect to.
    :param int remote_port: The remote port to connect to.
    """
    alias = alias.upper().replace(u'-', u"_")
    base = u'%s_PORT_%d_%s' % (alias, local_port, protocol.upper())

    return {
        base: u'%s://%s:%d' % (protocol, hostname, remote_port),
        base + u'_ADDR': hostname,
        base + u'_PORT': u'%d' % (remote_port,),
        base + u'_PROTO': protocol,
    }


@implementer(IStateChange)
@attributes(["application"])
class StopApplication(object):
    """
    Stop and disable the given application.

    :ivar Application application: The ``Application`` to stop.
    """
    def run(self, deployer):
        application = self.application
        unit_name = application.name
        return deployer.docker_client.remove(unit_name)


@implementer(IStateChange)
@attributes(["dataset"])
class CreateDataset(object):
    """
    Create a new locally-owned dataset.

    :ivar Dataset dataset: Dataset to create.
    """
    def run(self, deployer):
        volume = deployer.volume_service.get(
            name=_to_volume_name(self.dataset.dataset_id),
            size=VolumeSize(maximum_size=self.dataset.maximum_size)
        )
        return deployer.volume_service.create(volume)


@implementer(IStateChange)
@attributes(["dataset"])
class ResizeDataset(object):
    """
    Resize an existing locally-owned dataset.

    :ivar Dataset dataset: Dataset to resize.
    """
    def run(self, deployer):
        volume = deployer.volume_service.get(
            name=_to_volume_name(self.dataset.dataset_id),
            size=VolumeSize(maximum_size=self.dataset.maximum_size)
        )
        return deployer.volume_service.set_maximum_size(volume)


@implementer(IStateChange)
@attributes(["dataset"])
class WaitForDataset(object):
    """
    Wait for a dataset to exist and be owned locally.

    :ivar Dataset dataset: Dataset to wait for.
    """
    def run(self, deployer):
        return deployer.volume_service.wait_for_volume(
            _to_volume_name(self.dataset.dataset_id))


@implementer(IStateChange)
@attributes(["dataset", "hostname"])
class HandoffDataset(object):
    """
    A dataset handoff that needs to be performed from this node to another
    node.

    See :cls:`flocker.volume.VolumeService.handoff` for more details.

    :ivar Dataset dataset: The dataset to hand off.
    :ivar bytes hostname: The hostname of the node to which the dataset is
         meant to be handed off.
    """
    def run(self, deployer):
        service = deployer.volume_service
        destination = standard_node(self.hostname)
        return service.handoff(
            service.get(_to_volume_name(self.dataset.dataset_id)),
            RemoteVolumeManager(destination))


@implementer(IStateChange)
@attributes(["dataset", "hostname"])
class PushDataset(object):
    """
    A dataset push that needs to be performed from this node to another
    node.

    See :cls:`flocker.volume.VolumeService.push` for more details.

    :ivar Dataset: The dataset to push.
    :ivar bytes hostname: The hostname of the node to which the dataset is
         meant to be pushed.
    """
    def run(self, deployer):
        service = deployer.volume_service
        destination = standard_node(self.hostname)
        return service.push(
            service.get(_to_volume_name(self.dataset.dataset_id)),
            RemoteVolumeManager(destination))


@implementer(IStateChange)
class DeleteDataset(PRecord):
    """
    Delete all local copies of the dataset.

    A better action would be one that deletes a specific manifestation
    ("volume" in flocker.volume legacy terminology). Unfortunately
    currently "remotely owned volumes" (legacy terminology), aka
    non-primary manifestations or replicas, are not exposed to the
    deployer, so we have to enumerate them here.

    :ivar Dataset dataset: The dataset to delete.
    """
    dataset = field(mandatory=True, type=Dataset)

    def run(self, deployer):
        service = deployer.volume_service
        d = service.enumerate()

        def got_volumes(volumes):
            deletions = []
            for volume in volumes:
                if volume.name.dataset_id == self.dataset.dataset_id:
                    deletions.append(service.pool.destroy(volume).addErrback(
                        write_failure, _logger, u"flocker:p2pdeployer:delete"))
            return gatherResults(deletions)
        d.addCallback(got_volumes)
        return d


@implementer(IStateChange)
@attributes(["ports"])
class SetProxies(object):
    """
    Set the ports which will be forwarded to other nodes.

    :ivar proxy: A collection of ``Port`` objects.
    """
    def run(self, deployer):
        results = []
        # XXX: The proxy manipulation operations are blocking. Convert to a
        # non-blocking API. See https://clusterhq.atlassian.net/browse/FLOC-320
        for proxy in deployer.network.enumerate_proxies():
            try:
                deployer.network.delete_proxy(proxy)
            except:
                results.append(fail())
        for proxy in self.ports:
            try:
                deployer.network.create_proxy_to(proxy.ip, proxy.port)
            except:
                results.append(fail())
        return gather_deferreds(results)


@implementer(IStateChange)
class OpenPorts(PRecord):
    """
    Set the ports which will have the firewall opened.

    :ivar ports: A list of :class:`OpenPort`s.
    """

    ports = pset_field(OpenPort)

    def run(self, deployer):
        results = []
        # XXX: The proxy manipulation operations are blocking. Convert to a
        # non-blocking API. See https://clusterhq.atlassian.net/browse/FLOC-320
        for open_port in deployer.network.enumerate_open_ports():
            try:
                deployer.network.delete_open_port(open_port)
            except:
                results.append(fail())
        for open_port in self.ports:
            try:
                deployer.network.open_port(open_port.port)
            except:
                results.append(fail())
        return gather_deferreds(results)


<<<<<<< HEAD
class P2PNodeDeployer(_OldToNewDeployer):
=======
@implementer(IDeployer)
class P2PManifestationDeployer(object):
>>>>>>> 0b76470c
    """
    Discover and calculate changes for peer-to-peer manifestations
    (e.g. ZFS) on a node.

    :ivar unicode hostname: The hostname of the node that this is running
            on.
    :ivar VolumeService volume_service: The volume manager for this node.
    """
    def __init__(self, hostname, volume_service):
        self.hostname = hostname
        self.volume_service = volume_service

    def discover_local_state(self, local_state):
        """
        Discover local ZFS manifestations.
        """
        # Add real namespace support in
        # https://clusterhq.atlassian.net/browse/FLOC-737; for now we just
        # strip the namespace since there will only ever be one.
        volumes = self.volume_service.enumerate()

        def map_volumes_to_size(volumes):
            primary_manifestations = {}
            for volume in volumes:
                if volume.node_id == self.volume_service.node_id:
                    # FLOC-1240 non-primaries should be added in too
                    path = volume.get_filesystem().get_path()
                    primary_manifestations[path] = (
                        volume.name.dataset_id, volume.size.maximum_size)
            return primary_manifestations
        volumes.addCallback(map_volumes_to_size)

        def got_volumes(available_manifestations):
            manifestation_paths = {dataset_id: path for (path, (dataset_id, _))
                                   in available_manifestations.items()}

            manifestations = list(
                Manifestation(dataset=Dataset(dataset_id=dataset_id,
                                              maximum_size=maximum_size),
                              primary=True)
                for (dataset_id, maximum_size) in
                available_manifestations.values())

            return NodeState(
                hostname=self.hostname,
                applications=None,
                used_ports=None,
                manifestations={manifestation.dataset_id: manifestation
                                for manifestation in manifestations},
                paths=manifestation_paths,
            )
        volumes.addCallback(got_volumes)
        return volumes

    def calculate_necessary_state_changes(self, *args, **kwargs):
        # Does nothing in this branch. Follow up will move
        # calculate_necessary_state_changes code here:
        # https://clusterhq.atlassian.net/browse/FLOC-1553
        return Sequentially(changes=[])


@implementer(IDeployer)
class ApplicationNodeDeployer(object):
    """
    Discover and calculate changes for applications running on a node.

    :ivar unicode hostname: The hostname of the node that this is running
            on.
    :ivar IDockerClient docker_client: The Docker client API to use in
        deployment operations. Default ``DockerClient``.
    :ivar INetwork network: The network routing API to use in
        deployment operations. Default is iptables-based implementation.
    """
    def __init__(self, hostname, docker_client=None,
                 network=None):
        self.hostname = hostname
        if docker_client is None:
            docker_client = DockerClient()
        self.docker_client = docker_client
        if network is None:
            network = make_host_network()
        self.network = network

    def discover_local_state(self, local_state):
        """
        List all the ``Application``\ s running on this node.

        The given local state is used to figure out if applications have
        attached volumes that are specific manifestations. If no
        manifestations are known then discovery isn't done and ignorance
        is claimed about applications. This ensures that the information
        returned is accurate, and therefore that convergence is done
        correctly.

        This does mean you can't run an application agent without a
        dataset agent. See
        https://clusterhq.atlassian.net/browse/FLOC-1646.

        :return: A ``Deferred`` which fires with a ``NodeState`` instance
            with information only about ``Application``.
            ``NodeState.manifestations`` and ``NodeState.paths`` will not be
            filled in.
        """
        if local_state.manifestations is None:
            # Without manifestations we don't know if local applications'
            # volumes are manifestations or not. Rather than return
            # incorrect information leading to possibly erroneous
            # convergence actions, just declare ignorance. Eventually the
            # convergence agent for datasets will discover the information
            # and then we can proceed.
            return succeed(NodeState(
                hostname=self.hostname,
                applications=None,
                used_ports=None,
                manifestations=None,
                paths=None,
            ))

        path_to_manifestations = {path: local_state.manifestations[dataset_id]
                                  for (dataset_id, path)
                                  in local_state.paths.items()}
        d = self.docker_client.list()

        def applications_from_units(units):
            applications = []
            for unit in units:
                image = DockerImage.from_string(unit.container_image)
                if unit.volumes:
                    # XXX https://clusterhq.atlassian.net/browse/FLOC-49
                    # we only support one volume per container
                    # at this time
                    # XXX https://clusterhq.atlassian.net/browse/FLOC-773
                    # we assume all volumes are datasets
                    docker_volume = list(unit.volumes)[0]
                    try:
                        manifestation = path_to_manifestations[
                            docker_volume.node_path]
                    except KeyError:
                        # Apparently not a dataset we're managing, give up.
                        volume = None
                    else:
                        volume = AttachedVolume(
                            manifestation=manifestation,
                            mountpoint=docker_volume.container_path)
                else:
                    volume = None
                ports = []
                for portmap in unit.ports:
                    ports.append(Port(
                        internal_port=portmap.internal_port,
                        external_port=portmap.external_port
                    ))
                links = []
                environment = []
                if unit.environment:
                    environment_dict = unit.environment.to_dict()
                    for label, value in environment_dict.items():
                        # <ALIAS>_PORT_<PORTNUM>_TCP_PORT=<value>
                        parts = label.rsplit(b"_", 4)
                        try:
                            alias, pad_a, port, pad_b, pad_c = parts
                            local_port = int(port)
                        except ValueError:
                            # <ALIAS>_PORT_<PORT>_TCP
                            parts = label.rsplit(b"_", 3)
                            try:
                                alias, pad_a, port, pad_b = parts
                            except ValueError:
                                environment.append((label, value))
                                continue
                            if not (pad_a, pad_b) == (b"PORT", b"TCP"):
                                environment.append((label, value))
                            continue
                        if (pad_a, pad_b, pad_c) == (b"PORT", b"TCP", b"PORT"):
                            links.append(Link(
                                local_port=local_port,
                                remote_port=int(value),
                                alias=alias,
                            ))
                applications.append(Application(
                    name=unit.name,
                    image=image,
                    ports=frozenset(ports),
                    volume=volume,
                    environment=environment if environment else None,
                    links=frozenset(links),
                    restart_policy=unit.restart_policy,
                    running=(unit.activation_state == u"active"),
                ))

            return NodeState(
                hostname=self.hostname,
                applications=applications,
                used_ports=self.network.enumerate_used_ports(),
                manifestations=None,
                paths=None,
            )
        d.addCallback(applications_from_units)
        return d

    def calculate_necessary_state_changes(self, local_state,
                                          desired_configuration,
                                          current_cluster_state):
        """
        Work out which changes need to happen to the local state to match
        the given desired state.

        Currently this involves the following phases:

        1. Change proxies to point to new addresses (should really be
           last, see https://clusterhq.atlassian.net/browse/FLOC-380)
        2. Stop all relevant containers.
        3. Handoff volumes.
        4. Wait for volumes.
        5. Create volumes.
        6. Start and restart any relevant containers.

        :param NodeState local_state: The local state of the node.
        :param Deployment desired_configuration: The intended
            configuration of all nodes.
        :param Deployment current_cluster_state: The current configuration
            of all nodes. While technically this also includes the current
            node's state, this information may be out of date so we check
            again to ensure we have absolute latest information.
        :param unicode hostname: The hostname of the node that this is running
            on.

        :return: A ``IStateChange`` provider.
        """
        phases = []

        desired_proxies = set()
        desired_open_ports = set()
        desired_node_applications = []
        for node in desired_configuration.nodes:
            if node.hostname == self.hostname:
                desired_node_applications = node.applications
                for application in node.applications:
                    for port in application.ports:
                        desired_open_ports.add(
                            OpenPort(port=port.external_port))
            else:
                for application in node.applications:
                    for port in application.ports:
                        # XXX: also need to do DNS resolution. See
                        # https://clusterhq.atlassian.net/browse/FLOC-322
                        desired_proxies.add(Proxy(ip=node.hostname,
                                                  port=port.external_port))

        if desired_proxies != set(self.network.enumerate_proxies()):
            phases.append(SetProxies(ports=desired_proxies))

        if desired_open_ports != set(self.network.enumerate_open_ports()):
            phases.append(OpenPorts(ports=desired_open_ports))

        # We are a node-specific IDeployer:
        current_node_state = local_state
        current_node_applications = set(
            app for app in current_node_state.applications if app.running)
        all_applications = current_node_state.applications

        # Compare the applications being changed by name only.  Other
        # configuration changes aren't important at this point.
        current_state = {app.name for app in current_node_applications}
        desired_local_state = {app.name for app in
                               desired_node_applications}
        not_running = {
            app.name for app
            in all_applications.difference(current_node_applications)}

        # Don't start applications that exist on this node but aren't
        # running; instead they should be restarted:
        start_names = desired_local_state.difference(
            current_state | not_running)
        stop_names = {app.name for app in all_applications}.difference(
            desired_local_state)

        start_containers = [
            StartApplication(application=app, hostname=self.hostname)
            for app in desired_node_applications
            if app.name in start_names
        ]
        stop_containers = [
            StopApplication(application=app) for app in all_applications
            if app.name in stop_names
        ]
        restart_containers = [
            Sequentially(changes=[StopApplication(application=app),
                                  StartApplication(application=app,
                                                   hostname=self.hostname)])
            for app in desired_node_applications
            if app.name in not_running
        ]

        applications_to_inspect = current_state & desired_local_state
        current_applications_dict = dict(zip(
            [a.name for a in current_node_applications],
            current_node_applications
        ))
        desired_applications_dict = dict(zip(
            [a.name for a in desired_node_applications],
            desired_node_applications
        ))
        for application_name in applications_to_inspect:
            inspect_desired = desired_applications_dict[application_name]
            inspect_current = current_applications_dict[application_name]
            # Current state never has metadata, but that's OK:
            if inspect_desired.volume is not None:
                inspect_desired = inspect_desired.transform(
                    ["volume", "manifestation", "dataset", "metadata"], {})
            if inspect_desired != inspect_current:
                changes = [
                    StopApplication(application=inspect_current),
                    StartApplication(application=inspect_desired,
                                     hostname=self.hostname)
                ]
                sequence = Sequentially(changes=changes)
                if sequence not in restart_containers:
                    restart_containers.append(sequence)

        # Find any dataset that are moving to or from this node - or
        # that are being newly created by this new configuration.
        dataset_changes = find_dataset_changes(
            self.hostname, current_cluster_state, desired_configuration)

        if dataset_changes.resizing:
            phases.append(InParallel(changes=[
                ResizeDataset(dataset=dataset)
                for dataset in dataset_changes.resizing]))

        # Do an initial push of all volumes that are going to move, so
        # that the final push which happens during handoff is a quick
        # incremental push. This should significantly reduces the
        # application downtime caused by the time it takes to copy
        # data.
        if dataset_changes.going:
            phases.append(InParallel(changes=[
                PushDataset(dataset=handoff.dataset,
                            hostname=handoff.hostname)
                for handoff in dataset_changes.going]))

        if stop_containers:
            phases.append(InParallel(changes=stop_containers))
        if dataset_changes.going:
            phases.append(InParallel(changes=[
                HandoffDataset(dataset=handoff.dataset,
                               hostname=handoff.hostname)
                for handoff in dataset_changes.going]))
        # any datasets coming to this node should also be
        # resized to the appropriate quota max size once they
        # have been received
        if dataset_changes.coming:
            phases.append(InParallel(changes=[
                WaitForDataset(dataset=dataset)
                for dataset in dataset_changes.coming]))
            phases.append(InParallel(changes=[
                ResizeDataset(dataset=dataset)
                for dataset in dataset_changes.coming]))
        if dataset_changes.creating:
            phases.append(InParallel(changes=[
                CreateDataset(dataset=dataset)
                for dataset in dataset_changes.creating]))
        if dataset_changes.deleting:
            phases.append(InParallel(changes=[
                DeleteDataset(dataset=dataset)
                for dataset in dataset_changes.deleting]))
        start_restart = start_containers + restart_containers
        if start_restart:
            phases.append(InParallel(changes=start_restart))
        return Sequentially(changes=phases)


def change_node_state(deployer, desired_configuration,  current_cluster_state):
    """
    Change the local state to match the given desired state.

    :param IDeployer deployer: Deployer to discover local state and
        calculate changes.
    :param Deployment desired_configuration: The intended configuration of all
        nodes.
    :param Deployment current_cluster_state: The current configuration
        of all nodes.

    :return: ``Deferred`` that fires when the necessary changes are done.
    """
    nodes = [node for node in current_cluster_state.nodes
             if node.hostname == deployer.hostname]
    if nodes:
        node = nodes[0]
    else:
        node = NodeState(hostname=deployer.hostname)
    d = deployer.discover_local_state(node)
    d.addCallback(deployer.calculate_necessary_state_changes,
                  desired_configuration=desired_configuration,
                  current_cluster_state=current_cluster_state)
    d.addCallback(lambda change: change.run(deployer))
    return d


def find_dataset_changes(hostname, current_state, desired_state):
    """
    Find what actions need to be taken to deal with changes in dataset
    manifestations between current state and desired state of the cluster.

    XXX The logic here assumes the mountpoints have not changed,
    and will act unexpectedly if that is the case. See
    https://clusterhq.atlassian.net/browse/FLOC-351 for more details.

    XXX The logic here assumes volumes are never added or removed to
    existing applications, merely moved across nodes. As a result test
    coverage for those situations is not implemented. See
    https://clusterhq.atlassian.net/browse/FLOC-352 for more details.

    :param unicode hostname: The name of the node for which to find changes.

    :param Deployment current_state: The old state of the cluster on which the
        changes are based.

    :param Deployment desired_state: The new state of the cluster towards which
        the changes are working.

    :return DatasetChanges: Changes to datasets that will be needed in
         order to match desired configuration.
    """
    desired_datasets = {node.hostname:
                        set(manifestation.dataset for manifestation
                            in node.manifestations.values())
                        for node in desired_state.nodes}
    current_datasets = {node.hostname:
                        set(manifestation.dataset for manifestation
                            in node.manifestations.values())
                        for node in current_state.nodes}
    local_desired_datasets = desired_datasets.get(hostname, set())
    local_desired_dataset_ids = set(dataset.dataset_id for dataset in
                                    local_desired_datasets)
    local_current_dataset_ids = set(dataset.dataset_id for dataset in
                                    current_datasets.get(hostname, set()))
    remote_current_dataset_ids = set()
    for dataset_hostname, current in current_datasets.items():
        if dataset_hostname != hostname:
            remote_current_dataset_ids |= set(
                dataset.dataset_id for dataset in current)

    # If a dataset exists locally and is desired anywhere on the cluster, and
    # the desired dataset is a different maximum_size to the existing dataset,
    # the existing local dataset should be resized before any other action
    # is taken on it.
    resizing = set()
    for desired in desired_datasets.values():
        for new_dataset in desired:
            if new_dataset.dataset_id in local_current_dataset_ids:
                for cur_dataset in current_datasets[hostname]:
                    if cur_dataset.dataset_id != new_dataset.dataset_id:
                        continue
                    if cur_dataset.maximum_size != new_dataset.maximum_size:
                        resizing.add(new_dataset)

    # Look at each dataset that is going to be running elsewhere and is
    # currently running here, and add a DatasetHandoff for it to `going`.
    going = set()
    for dataset_hostname, desired in desired_datasets.items():
        if dataset_hostname != hostname:
            for dataset in desired:
                if dataset.dataset_id in local_current_dataset_ids:
                    going.add(DatasetHandoff(dataset=dataset,
                                             hostname=dataset_hostname))

    # Look at each dataset that is going to be hosted on this node.  If it
    # was running somewhere else, we want that dataset to be in `coming`.
    coming_dataset_ids = local_desired_dataset_ids.intersection(
        remote_current_dataset_ids)
    coming = set(dataset for dataset in local_desired_datasets
                 if dataset.dataset_id in coming_dataset_ids)

    # For each dataset that is going to be hosted on this node and did not
    # exist previously, make sure that dataset is in `creating`.
    creating_dataset_ids = local_desired_dataset_ids.difference(
        local_current_dataset_ids | remote_current_dataset_ids)
    creating = set(dataset for dataset in local_desired_datasets
                   if dataset.dataset_id in creating_dataset_ids)

    deleting = set(dataset for dataset in chain(*desired_datasets.values())
                   if dataset.deleted)
    return DatasetChanges(going=going, coming=coming, deleting=deleting,
                          creating=creating, resizing=resizing)


@implementer(IDeployer)
class P2PNodeDeployer(object):
    """
    Combination of ZFS and container deployer.

    Temporary expedient, to be removed in FLOC-1553 or perhaps another
    sub-task of FLOC-1443.
    """
    def __init__(self, hostname, volume_service, docker_client=None,
                 network=None):
        self.manifestations_deployer = P2PManifestationDeployer(
            hostname, volume_service)
        self.applications_deployer = ApplicationNodeDeployer(
            hostname, docker_client, network)
        self.hostname = hostname
        self.volume_service = self.manifestations_deployer.volume_service
        self.docker_client = self.applications_deployer.docker_client
        self.network = self.applications_deployer.network

    def discover_local_state(self, local_state):
        d = self.manifestations_deployer.discover_local_state(local_state)

        def got_manifestations_state(manifestations_state):
            app_discovery = self.applications_deployer.discover_local_state(
                manifestations_state)
            app_discovery.addCallback(
                lambda app_state: app_state.set(
                    "manifestations", manifestations_state.manifestations).set(
                    "paths", manifestations_state.paths))
            return app_discovery
        d.addCallback(got_manifestations_state)
        return d

    def calculate_necessary_state_changes(self, *args, **kwargs):
        # Calculation will be split up in FLOC-1553.
        return self.applications_deployer.calculate_necessary_state_changes(
            *args, **kwargs)<|MERGE_RESOLUTION|>--- conflicted
+++ resolved
@@ -83,37 +83,24 @@
     :ivar unicode hostname: The hostname of the node this deployer is
         managing.
     """
-<<<<<<< HEAD
-    def discover_state():
+    hostname = Attribute("The hostname for this node.")
+
+    def discover_state(local_state):
         """
         Discover the local state, i.e. the state which is exclusively under the
         purview of the convergence agent running this instance.
 
+        :param NodeState local_state: The previously known state of this node.
+            This may include information that this deployer cannot discover on
+            its own.  Information here should NOT be copied into the result;
+            the return result should include only information discovered by
+            this particular deployer.
+
         :return: A ``Deferred`` which fires with a (repeatable) iterable of
-                 objects describing local state.  This iterable will be passed
-                 to the control service (see ``flocker.control._protocol``) and
-                 may also be passed to this object's
-                 ``calculate_necessary_state_changes()`` method.
-=======
-    hostname = Attribute("The hostname for this node.")
-
-    def discover_local_state(local_state):
-        """
-        Discover the local state, i.e. the state which is exclusively under
-        the purview of the convergence agent running this instance.
-
-        :param NodeState local_state: The previously known state of this
-            node. This may include information that this deployer cannot
-            discover on its own. Information here should NOT be copied
-            into the result; the return result should include only
-            information discovered by this particular deployer.
-
-        :return: A ``Deferred`` which fires with an object describing
-             local state. This object will be passed to the control
-             service (see ``flocker.control._protocol``) and may also be
-             passed to this object's
-             ``calculate_necessary_state_changes()`` method.
->>>>>>> 0b76470c
+            objects describing local state.  This iterable will be passed to
+            the control service (see ``flocker.control._protocol``) and may
+            also be passed to this object's
+            ``calculate_necessary_state_changes()`` method.
         """
 
     def calculate_changes(configuration, cluster_state):
@@ -121,21 +108,13 @@
         Calculate the state changes necessary to make the local state match the
         desired cluster configuration.
 
-<<<<<<< HEAD
         :param Deployment configuration: The intended configuration of all
             nodes.
+
         :param Deployment cluster_state: The current state of all nodes already
             updated with recent output of ``discover_state``.
-=======
-        :param local_state: The recent output of ``discover_local_state``.
-        :param Deployment desired_configuration: The intended
-            configuration of all nodes.
-        :param DeploymentState current_cluster_state: The current state of
-            all nodes. It is the caller's responsibility to ensure this is
-            up-to-date with the given local state.
->>>>>>> 0b76470c
-
-        :return: A ``IStateChange`` provider.
+
+        :return: An ``IStateChange`` provider.
         """
 
 
@@ -153,14 +132,14 @@
 
     Don't use this in any new code.
     """
-    def discover_state(self):
+    def discover_state(self, known_local_state):
         """
         Discover only local state.
 
         :return: A ``Deferred`` that fires with a one-tuple consisting of the
             result of ``discover_local_state``.
         """
-        discovering = self.discover_local_state()
+        discovering = self.discover_local_state(known_local_state)
         discovering.addCallback(lambda local_state: (local_state,))
         return discovering
 
@@ -478,18 +457,12 @@
         return gather_deferreds(results)
 
 
-<<<<<<< HEAD
-class P2PNodeDeployer(_OldToNewDeployer):
-=======
-@implementer(IDeployer)
-class P2PManifestationDeployer(object):
->>>>>>> 0b76470c
-    """
-    Discover and calculate changes for peer-to-peer manifestations
-    (e.g. ZFS) on a node.
-
-    :ivar unicode hostname: The hostname of the node that this is running
-            on.
+class P2PManifestationDeployer(_OldToNewDeployer):
+    """
+    Discover and calculate changes for peer-to-peer manifestations (e.g. ZFS)
+    on a node.
+
+    :ivar unicode hostname: The hostname of the node that this is running on.
     :ivar VolumeService volume_service: The volume manager for this node.
     """
     def __init__(self, hostname, volume_service):
@@ -545,8 +518,7 @@
         return Sequentially(changes=[])
 
 
-@implementer(IDeployer)
-class ApplicationNodeDeployer(object):
+class ApplicationNodeDeployer(_OldToNewDeployer):
     """
     Discover and calculate changes for applications running on a node.
 
@@ -557,8 +529,7 @@
     :ivar INetwork network: The network routing API to use in
         deployment operations. Default is iptables-based implementation.
     """
-    def __init__(self, hostname, docker_client=None,
-                 network=None):
+    def __init__(self, hostname, docker_client=None, network=None):
         self.hostname = hostname
         if docker_client is None:
             docker_client = DockerClient()
@@ -971,8 +942,7 @@
                           creating=creating, resizing=resizing)
 
 
-@implementer(IDeployer)
-class P2PNodeDeployer(object):
+class P2PNodeDeployer(_OldToNewDeployer):
     """
     Combination of ZFS and container deployer.
 
