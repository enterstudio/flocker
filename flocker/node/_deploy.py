--- conflicted
+++ resolved
@@ -558,22 +558,10 @@
 
         :return: A ``IStateChange`` provider.
         """
-<<<<<<< HEAD
-        # XXX current cluster state is out of date re local state, but the
-        # logic below takes no account of that and instead uses current
-        # cluster state rather than the given local state. This is
-        # temporary hack to fix that, correct solution is changing the
-        # algorithm. FLOC-389 will cover implementing a real solution.
-        from flocker.control._clusterstate import ClusterStateService
-        svc = ClusterStateService()
-        svc.update_node_state(local_state)
-        current_cluster_state = svc.as_deployment()
-=======
         # Current cluster state is likely out of date as regards the
         # local state, so update it accordingly:
         current_cluster_state = current_cluster_state.update_node(
             local_state.to_node())
->>>>>>> dcb2f733
 
         desired_configuration = self._add_dataset_ids(desired_configuration,
                                                       current_cluster_state)
