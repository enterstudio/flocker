# Copyright Hybrid Logic Ltd.  See LICENSE file for details.

"""
Tests for :module:`flocker.node.script`.
"""
import netifaces
import yaml

from jsonschema.exceptions import ValidationError

from zope.interface.verify import verifyObject

from twisted.internet.defer import Deferred
from twisted.python.filepath import FilePath
from twisted.trial.unittest import SynchronousTestCase
from twisted.application.service import Service

from ...common.script import ICommandLineScript

from ..script import (
<<<<<<< HEAD
    AgentScript, ContainerAgentOptions,
    ZFSAgentOptions, ZFSAgentScript, AgentScript, ContainerAgentOptions,
=======
    ZFSAgentScript, AgentScript, ContainerAgentOptions,
>>>>>>> dd60eeb9
    AgentServiceFactory, DatasetAgentOptions, validate_configuration)
from .._loop import AgentLoopService
# TODO Make tests which use this
# from .._deploy import P2PManifestationDeployer
# TODO test for configurationerror on missing config file
# from ...control import ConfigurationError
from ...testtools import MemoryCoreReactor
from .._deploy import P2PManifestationDeployer


deployer = object()


def deployer_factory_stub(**kw):
    if set(kw.keys()) != {"dataset_configuration", "reactor", "node_uuid", "host"}:
        raise TypeError("wrong arguments")
    return deployer


class ZFSAgentScriptTests(SynchronousTestCase):
    """
    Tests for ``ZFSAgentScript``.
    """
    def setUp(self):
        scratch_directory = FilePath(self.mktemp())
        scratch_directory.makedirs()
        self.config = scratch_directory.child('dataset-config.yml')
        self.non_existent_file = scratch_directory.child('missing-config.yml')
        self.config.setContent(
            yaml.safe_dump({
                u"control-service": {
                    u"hostname": u"10.0.0.1",
                    u"port": 1234,
                },
                u"dataset": {
                    u"backend": u"zfs",
                },
                u"version": 1,
            }))

    def test_main_starts_service(self):
        """
        ``ZFSAgentScript.main`` starts the given service.
        """
        service = Service()
        options = DatasetAgentOptions()
        options.parseOptions([b"--agent-config", self.config.path])
        ZFSAgentScript().main(MemoryCoreReactor(), options, service)
        self.assertTrue(service.running)

    def test_no_immediate_stop(self):
        """
        The ``Deferred`` returned from ``ZFSAgentScript`` is not fired.
        """
        script = ZFSAgentScript()
        options = DatasetAgentOptions()
        options.parseOptions([b"--agent-config", self.config.path])
        self.assertNoResult(script.main(MemoryCoreReactor(), options,
                                        Service()))

    def test_starts_convergence_loop(self):
        """
        ``ZFSAgentScript.main`` starts a convergence loop service.
        """
        service = Service()
        options = DatasetAgentOptions()
        options.parseOptions([b"--agent-config", self.config.path])
        test_reactor = MemoryCoreReactor()
        ZFSAgentScript().main(test_reactor, options, service)
        parent_service = service.parent
        # P2PManifestationDeployer is difficult to compare automatically,
        # so do so manually:
        deployer = parent_service.deployer
        parent_service.deployer = None
        self.assertEqual((parent_service, deployer.__class__,
                          deployer.volume_service,
                          parent_service.running),
                         (AgentLoopService(reactor=test_reactor,
                                           deployer=None,
                                           host=u"10.0.0.1",
                                           port=1234),
                          P2PManifestationDeployer, service, True))

    def test_default_port(self):
        """
        ``ZFSAgentScript.main`` starts a convergence loop service with port
        4524 if no port is specified.
        """
        self.config.setContent(
            yaml.safe_dump({
                u"control-service": {
                    u"hostname": u"10.0.0.1",
                },
                u"dataset": {
                    u"backend": u"zfs",
                },
                u"version": 1,
            }))

        service = Service()
        options = DatasetAgentOptions()
        options.parseOptions([b"--agent-config", self.config.path])
        test_reactor = MemoryCoreReactor()
        ZFSAgentScript().main(test_reactor, options, service)
        parent_service = service.parent
        # P2PManifestationDeployer is difficult to compare automatically,
        # so do so manually:
        deployer = parent_service.deployer
        parent_service.deployer = None
        self.assertEqual((parent_service, deployer.__class__,
                          deployer.volume_service,
                          parent_service.running),
                         (AgentLoopService(reactor=test_reactor,
                                           deployer=None,
                                           host=u"10.0.0.1",
                                           port=4524),
                          P2PManifestationDeployer, service, True))

    def test_config_validated(self):
        """
        ``ZFSAgentScript.main`` validates the configuration file.
        """
        self.config.setContent("INVALID")

        service = Service()
        options = DatasetAgentOptions()
        options.parseOptions([b"--agent-config", self.config.path])
        test_reactor = MemoryCoreReactor()

        self.assertRaises(
            ValidationError,
            ZFSAgentScript().main, test_reactor, options, service,
        )

    def test_missing_configuration_file(self):
        """
        ``ZFSAgentScript.main`` raises an ``IOError`` if the given
        configuration file does not exist.
        """
        service = Service()
        options = DatasetAgentOptions()
        options.parseOptions([b"--agent-config", self.non_existent_file.path])
        test_reactor = MemoryCoreReactor()

        self.assertRaises(
            IOError,
            ZFSAgentScript().main, test_reactor, options, service,
        )


def get_all_ips():
    """
    Find all IPs for this machine.

    :return: ``list`` of IP addresses (``bytes``).
    """
    ips = []
    interfaces = netifaces.interfaces()
    for interface in interfaces:
        addresses = netifaces.ifaddresses(interface)
        ipv4 = addresses.get(netifaces.AF_INET)
        if not ipv4:
            continue
        for address in ipv4:
            ips.append(address['addr'])
    return ips


class AgentServiceFactoryTests(SynchronousTestCase):
    """
    Tests for ``AgentServiceFactory``.
    """
    def setUp(self):
        scratch_directory = FilePath(self.mktemp())
        scratch_directory.makedirs()
        self.config = scratch_directory.child('dataset-config.yml')
        self.non_existent_file = scratch_directory.child('missing-config.yml')
        self.config.setContent(
            yaml.safe_dump({
                u"control-service": {
                    u"hostname": u"10.0.0.2",
                    u"port": 1234,
                },
                u"dataset": {
                    u"backend": u"zfs",
                    u"pool": u"custom-pool",

                },
                u"version": 1,
            }))

    def test_get_service(self):
        """
        ``AgentServiceFactory.get_service`` creates an ``AgentLoopService``
        configured with the destination given in the config file given by the
        options.
        """
        reactor = MemoryCoreReactor()
        options = DatasetAgentOptions()
        options.parseOptions([b"--agent-config", self.config.path])
        service_factory = AgentServiceFactory(
            deployer_factory=deployer_factory_stub,
        )
        self.assertEqual(
            AgentLoopService(
                reactor=reactor,
                deployer=deployer,
                host=b"10.0.0.2",
                port=1234,
            ),
            service_factory.get_service(reactor, options)
        )

    def test_default_port(self):
        """
        ``AgentServiceFactory.get_service`` creates an ``AgentLoopService``
        configured with port 4524 if no port is specified.
        """
        self.config.setContent(
            yaml.safe_dump({
                u"control-service": {
                    u"hostname": u"10.0.0.2",
                },
                u"dataset": {
                    u"backend": u"zfs",
                },
                u"version": 1,
            }))

        reactor = MemoryCoreReactor()
        options = DatasetAgentOptions()
        options.parseOptions([b"--agent-config", self.config.path])
        service_factory = AgentServiceFactory(
            deployer_factory=deployer_factory_stub,
        )
        self.assertEqual(
            AgentLoopService(
                reactor=reactor,
                deployer=deployer,
                host=b"10.0.0.2",
                port=4524,
            ),
            service_factory.get_service(reactor, options)
        )

    def test_config_validated(self):
        """
        ``AgentServiceFactory.get_service`` validates the configuration file.
        """
        self.config.setContent("INVALID")
        reactor = MemoryCoreReactor()
        options = DatasetAgentOptions()
        options.parseOptions([b"--agent-config", self.config.path])
        service_factory = AgentServiceFactory(
            deployer_factory=deployer_factory_stub,
        )

        self.assertRaises(
            ValidationError,
            service_factory.get_service, reactor, options,
        )

    def test_deployer_factory_called_with_ip(self):
        """
        ``AgentServiceFactory.main`` calls its ``deployer_factory`` with one
        of the node's IPs.
        """
        spied = []

        def deployer_factory(dataset_configuration, reactor, node_uuid,
                             host):
            spied.append(host)
            return object()

        reactor = MemoryCoreReactor()
        options = DatasetAgentOptions()
        options.parseOptions([b"--agent-config", self.config.path])
        agent = AgentServiceFactory(deployer_factory=deployer_factory)
        agent.get_service(reactor, options)
        self.assertIn(spied[0], get_all_ips())

    def test_missing_configuration_file(self):
        """
        ``AgentServiceFactory.get_service`` raises an ``IOError`` if the given
        configuration file does not exist.
        """
        reactor = MemoryCoreReactor()
        options = DatasetAgentOptions()
        options.parseOptions([b"--agent-config", self.non_existent_file.path])
        service_factory = AgentServiceFactory(
            deployer_factory=deployer_factory_stub,
        )

        self.assertRaises(
            IOError,
            service_factory.get_service, reactor, options,
        )


class AgentScriptTests(SynchronousTestCase):
    """
    Tests for ``AgentScript``.
    """
    def setUp(self):
        self.reactor = MemoryCoreReactor()
        self.options = DatasetAgentOptions()

    def test_interface(self):
        """
        ``AgentScript`` instances provide ``ICommandLineScript``.
        """
        self.assertTrue(
            verifyObject(
                ICommandLineScript,
                AgentScript(
                    service_factory=lambda reactor, options: Service()
                )
            )
        )

    def test_service_factory_called_with_main_arguments(self):
        """
        ``AgentScript`` calls the ``service_factory`` with the reactor
        and options passed to ``AgentScript.main``.
        """
        args = []
        service = Service()

        def service_factory(reactor, options):
            args.append((reactor, options))
            return service

        agent = AgentScript(service_factory=service_factory)
        agent.main(self.reactor, self.options)
        self.assertEqual([(self.reactor, self.options)], args)

    def test_main_starts_service(self):
        """
        ```AgentScript.main`` starts the service created by its
        ``service_factory`` .
        """
        service = Service()
        agent = AgentScript(
            service_factory=lambda reactor, options: service
        )
        agent.main(self.reactor, self.options)
        self.assertTrue(service.running)

    def test_main_stops_service(self):
        """
        When the reactor passed to ``AgentScript.main`` shuts down, the
        service created by the ``service_factory`` is stopped.
        """
        service = Service()
        agent = AgentScript(
            service_factory=lambda reactor, options: service
        )
        agent.main(self.reactor, self.options)
        self.reactor.fireSystemEvent("shutdown")
        self.assertFalse(service.running)

    def test_main_deferred_fires_after_service_stop(self):
        """
        The ``Deferred`` returned by ``AgentScript.main`` doesn't fire
        until after the ``Deferred`` returned by the ``stopService`` method of
        the service created by ``service_factory``.
        """
        shutdown_deferred = Deferred()

        class SlowShutdown(Service):
            def stopService(self):
                return shutdown_deferred

        service = SlowShutdown()
        agent = AgentScript(
            service_factory=lambda reactor, options: service
        )
        stop_deferred = agent.main(self.reactor, self.options)
        self.reactor.fireSystemEvent("shutdown")
        self.assertNoResult(stop_deferred)
        shutdown_deferred.callback(None)
        self.assertIs(None, self.successResultOf(stop_deferred))


def make_amp_agent_options_tests(options_type):
    """
    Create a test case which contains the tests that should apply to any and
    all convergence agents (dataset or container).

    :param options_type: An ``Options`` subclass  to be tested.

    :return: A ``SynchronousTestCase`` subclass defining tests for that options
        type.
    """

    class Tests(SynchronousTestCase):
        def setUp(self):
            self.options = options_type()
            self.scratch_directory = FilePath(self.mktemp())
            self.scratch_directory.makedirs()
            self.sample_content = yaml.safe_dump({
                u"control-service": {
                    u"hostname": u"10.0.0.1",
                    u"port": 4524,
                },
                u"version": 1,
            })
            self.config = self.scratch_directory.child('dataset-config.yml')
            self.config.setContent(self.sample_content)

        def test_default_config_file(self):
            """
            The default config file is a FilePath with path
            ``/etc/flocker/agent.yml``.
            """
            self.options.parseOptions([])
            self.assertEqual(
                self.options["agent-config"],
                FilePath("/etc/flocker/agent.yml"))

        def test_custom_config_file(self):
            """
            The ``--config-file`` command-line option allows configuring
            the config file.
            """
            self.options.parseOptions(
                [b"--agent-config", b"/etc/foo.yml"])
            self.assertEqual(
                self.options["agent-config"],
                FilePath("/etc/foo.yml"))

    return Tests


class ValidateConfigurationTests(SynchronousTestCase):
    """
    Tests for :func:`validate_configuration`.
    """

    def setUp(self):
        # This is a sample working configuration which tests can modify.
        self.configuration = {
            u"control-service": {
                u"hostname": u"10.0.0.1",
                u"port": 1234,
            },
            u"dataset": {
                u"backend": u"zfs",
                u"pool": u"custom-pool",
            },
            "version": 1,
        }

    def test_valid_zfs_configuration(self):
        """
        No exception is raised when validating a valid configuration with a
        ZFS backend.
        """
        # Nothing is raised
        validate_configuration(self.configuration)

    def test_valid_loopback_configuration(self):
        """
        No exception is raised when validating a valid configuration with a
        loopback backend.
        """
        self.configuration['dataset'] = {
            u"backend": u"loopback",
            u"pool": u"custom-pool",
        }
        # Nothing is raised
        validate_configuration(self.configuration)

    def test_port_optional(self):
        """
        The control service agent's port is optional.
        """
        self.configuration['control-service'].pop('port')
        # Nothing is raised
        validate_configuration(self.configuration)

    def test_zfs_pool_optional(self):
        """
        No exception is raised when validating a ZFS backend is specified but
        a ZFS pool is not.
        """
        self.configuration['dataset'] = {
            u"backend": u"zfs",
        }
        # Nothing is raised
        validate_configuration(self.configuration)

    def test_loopback_pool_optional(self):
        """
        No exception is raised when validating a loopback backend is specified
        but a loopback pool is not.
        """
        self.configuration['dataset'] = {
            u"backend": u"loopback",
        }
        # Nothing is raised
        validate_configuration(self.configuration)

    def test_error_on_invalid_configuration_type(self):
        """
        A ``ValidationError`` is raised if the config file is not formatted
        as a dictionary.
        """
        self.configuration = "INVALID"
        self.assertRaises(
            ValidationError, validate_configuration, self.configuration)

    def test_error_on_invalid_hostname(self):
        """
        A ``ValidationError`` is raised if the given control service
        hostname is not a valid hostname.
        """
        self.configuration['control-service']['hostname'] = u"-1"
        self.assertRaises(
            ValidationError, validate_configuration, self.configuration)

    def test_error_on_missing_control_service(self):
        """
        A ``ValidationError`` is raised if the config file does not
        contain a ``u"control-service"`` key.
        """
        self.configuration.pop('control-service')
        self.assertRaises(
            ValidationError, validate_configuration, self.configuration)

    def test_error_on_missing_hostname(self):
        """
        A ``ValidationError`` is raised if the config file does not
        contain a hostname in the ``u"control-service"`` key.
        """
        self.configuration['control-service'].pop('hostname')
        self.assertRaises(
            ValidationError, validate_configuration, self.configuration)

    def test_error_on_missing_version(self):
        """
        A ``ValidationError`` is raised if the config file does not contain
        a ``u"version"`` key.
        """
        self.configuration.pop('version')
        self.assertRaises(
            ValidationError, validate_configuration, self.configuration)

    def test_error_on_high_version(self):
        """
        A ``ValidationError`` is raised if the version specified is greater
        than 1.
        """
        self.configuration['version'] = 2
        self.assertRaises(
            ValidationError, validate_configuration, self.configuration)

    def test_error_on_low_version(self):
        """
        A ``ValidationError`` is raised if the version specified is lower
        than 1.
        """
        self.configuration['version'] = 0
        self.assertRaises(
            ValidationError, validate_configuration, self.configuration)

    def test_error_on_invalid_port(self):
        """
        The control service agent's port must be an integer.
        """
        self.configuration['control-service']['port'] = 1.1
        self.assertRaises(
            ValidationError, validate_configuration, self.configuration)

    def test_error_on_missing_dataset(self):
        """
        A ``ValidationError`` is raised if the config file does not contain
        a ``u"dataset"`` key.
        """
        self.configuration.pop('dataset')
        self.assertRaises(
            ValidationError, validate_configuration, self.configuration)

    def test_error_on_missing_dataset_backend(self):
        """
        The dataset key must contain a backend type.
        """
        self.configuration['dataset'] = {}
        self.assertRaises(
            ValidationError, validate_configuration, self.configuration)

    def test_error_on_invalid_dataset_type(self):
        """
        The dataset key must contain a valid dataset type.
        """
        self.configuration['dataset'] = {"backend": "invalid"}
        self.assertRaises(
            ValidationError, validate_configuration, self.configuration)


class DatasetAgentOptionsTests(
        make_amp_agent_options_tests(DatasetAgentOptions)
):
    """
    Tests for ``DatasetAgentOptions``.
    """


class ContainerAgentOptionsTests(
        make_amp_agent_options_tests(ContainerAgentOptions)
):
    """
    Tests for ``ContainerAgentOptions``.
<<<<<<< HEAD
=======
    """


class DatasetAgentVolumeTests(make_volume_options_tests(
        DatasetAgentOptions, [])):
    """
    Tests for the volume configuration arguments of ``DatasetAgentOptions``.

    XXX These maybe should not be supported after FLOC-1791.
>>>>>>> dd60eeb9
    """<|MERGE_RESOLUTION|>--- conflicted
+++ resolved
@@ -16,15 +16,12 @@
 from twisted.application.service import Service
 
 from ...common.script import ICommandLineScript
+from ...volume.testtools import make_volume_options_tests
 
 from ..script import (
-<<<<<<< HEAD
-    AgentScript, ContainerAgentOptions,
-    ZFSAgentOptions, ZFSAgentScript, AgentScript, ContainerAgentOptions,
-=======
     ZFSAgentScript, AgentScript, ContainerAgentOptions,
->>>>>>> dd60eeb9
-    AgentServiceFactory, DatasetAgentOptions, validate_configuration)
+    AgentServiceFactory, DatasetAgentOptions, validate_configuration,
+)
 from .._loop import AgentLoopService
 # TODO Make tests which use this
 # from .._deploy import P2PManifestationDeployer
@@ -637,8 +634,6 @@
 ):
     """
     Tests for ``ContainerAgentOptions``.
-<<<<<<< HEAD
-=======
     """
 
 
@@ -648,5 +643,4 @@
     Tests for the volume configuration arguments of ``DatasetAgentOptions``.
 
     XXX These maybe should not be supported after FLOC-1791.
->>>>>>> dd60eeb9
     """