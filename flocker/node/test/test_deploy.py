# Copyright Hybrid Logic Ltd.  See LICENSE file for details.

"""
Tests for ``flocker.node._deploy``.
"""

from uuid import uuid4

from zope.interface.verify import verifyObject
from zope.interface import implementer

from twisted.internet.defer import fail, FirstError, succeed, Deferred
from twisted.trial.unittest import SynchronousTestCase
from twisted.python.filepath import FilePath

from .. import (Deployer, Application, DockerImage, Deployment, Node,
                Port, Link, NodeState)
from .._deploy import (
    IStateChange, Sequentially, InParallel, StartApplication, StopApplication,
    CreateVolume, WaitForVolume, HandoffVolume, SetProxies, PushVolume,
    _link_environment)
from .._model import AttachedVolume
from ..gear import (
    FakeDockerClient, AlreadyExists, Unit, PortMap, GearEnvironment)
from .._docker import DockerClient
from ...route import Proxy, make_memory_network
from ...route._iptables import HostNetwork
from ...volume.service import Volume
from ...volume.testtools import create_volume_service
from ...volume._ipc import RemoteVolumeManager, standard_node


class DeployerAttributesTests(SynchronousTestCase):
    """
    Tests for attributes and initialiser arguments of `Deployer`.
    """
    def test_docker_client_default(self):
        """
        ``Deployer.docker_client`` is a ``DockerClient`` by default.
        """
        self.assertIsInstance(
            Deployer(None).docker_client,
            DockerClient
        )

    def test_docker_override(self):
        """
        ``Deployer.docker_client`` can be overridden in the constructor.
        """
        dummy_docker_client = object()
        self.assertIs(
            dummy_docker_client,
            Deployer(create_volume_service(self),
                     docker_client=dummy_docker_client).docker_client
        )

    def test_network_default(self):
        """
        ``Deployer._network`` is a ``HostNetwork`` by default.
        """
        self.assertIsInstance(Deployer(None).network, HostNetwork)

    def test_network_override(self):
        """
        ``Deployer._network`` can be overridden in the constructor.
        """
        dummy_network = object()
        self.assertIs(
            dummy_network,
            Deployer(create_volume_service(self),
                     network=dummy_network).network
        )


def make_istatechange_tests(klass, kwargs1, kwargs2):
    """
    Create tests to verify a class provides ``IStateChange``.

    :param klass: Class that implements ``IStateChange``.
    :param kwargs1: Keyword arguments to ``klass``.
    :param kwargs2: Keyword arguments to ``klass`` that create different
        change than ``kwargs1``.

    :return: ``SynchronousTestCase`` subclass named
        ``<klassname>IStateChangeTests``.
    """
    class Tests(SynchronousTestCase):
        def test_interface(self):
            """
            The class implements ``IStateChange``.
            """
            self.assertTrue(verifyObject(IStateChange, klass(**kwargs1)))

        def test_equality(self):
            """
            Instances with the same arguments are equal.
            """
            self.assertTrue(klass(**kwargs1) == klass(**kwargs1))
            self.assertFalse(klass(**kwargs1) == klass(**kwargs2))

        def test_notequality(self):
            """
            Instance with different arguments are not equal.
            """
            self.assertTrue(klass(**kwargs1) != klass(**kwargs2))
            self.assertFalse(klass(**kwargs1) != klass(**kwargs1))
    Tests.__name__ = klass.__name__ + "IStateChangeTests"
    return Tests


SequentiallyIStateChangeTests = make_istatechange_tests(
    Sequentially, dict(changes=[1]), dict(changes=[2]))
InParallelIStateChangeTests = make_istatechange_tests(
    InParallel, dict(changes=[1]), dict(changes=[2]))
StartApplicationIStateChangeTests = make_istatechange_tests(
    StartApplication,
    dict(application=1, hostname="node1.example.com"),
    dict(application=2, hostname="node2.example.com"))
StopApplicationIStageChangeTests = make_istatechange_tests(
    StopApplication, dict(application=1), dict(application=2))
SetProxiesIStateChangeTests = make_istatechange_tests(
    SetProxies, dict(ports=[1]), dict(ports=[2]))
WaitForVolumeIStateChangeTests = make_istatechange_tests(
    WaitForVolume, dict(volume=1), dict(volume=2))
CreateVolumeIStateChangeTests = make_istatechange_tests(
    CreateVolume, dict(volume=1), dict(volume=2))
HandoffVolumeIStateChangeTests = make_istatechange_tests(
    HandoffVolume, dict(volume=1, hostname=b"123"),
    dict(volume=2, hostname=b"123"))
PushVolumeIStateChangeTests = make_istatechange_tests(
    PushVolume, dict(volume=1, hostname=b"123"),
    dict(volume=2, hostname=b"123"))


NOT_CALLED = object()


@implementer(IStateChange)
class FakeChange(object):
    """
    A change that returns the given result and records the deployer.

    :ivar deployer: The deployer passed to ``run()``, or ``NOT_CALLED``
        before that.
    """
    def __init__(self, result):
        """
        :param Deferred result: The result to return from ``run()``.
        """
        self.result = result
        self.deployer = NOT_CALLED

    def run(self, deployer):
        self.deployer = deployer
        return self.result

    def was_run_called(self):
        """
        Return whether or not run() has been called yet.

        :return: ``True`` if ``run()`` was called, otherwise ``False``.
        """
        return self.deployer != NOT_CALLED

    def __eq__(self, other):
        return False

    def __ne__(self, other):
        return True


class SequentiallyTests(SynchronousTestCase):
    """
    Tests for ``Sequentially``.
    """
    def test_subchanges_get_deployer(self):
        """
        ``Sequentially.run`` runs sub-changes with the given deployer.
        """
        subchanges = [FakeChange(succeed(None)), FakeChange(succeed(None))]
        change = Sequentially(changes=subchanges)
        deployer = object()
        change.run(deployer)
        self.assertEqual([c.deployer for c in subchanges],
                         [deployer, deployer])

    def test_result(self):
        """
        The result of ``Sequentially.run`` fires when all changes are done.
        """
        not_done1, not_done2 = Deferred(), Deferred()
        subchanges = [FakeChange(not_done1), FakeChange(not_done2)]
        change = Sequentially(changes=subchanges)
        deployer = object()
        result = change.run(deployer)
        self.assertNoResult(result)
        not_done1.callback(None)
        self.assertNoResult(result)
        not_done2.callback(None)
        self.successResultOf(result)

    def test_in_order(self):
        """
        ``Sequentially.run`` runs sub-changes in order.
        """
        # We have two changes; the first one will not finish until we fire
        # not_done, the second one will finish as soon as its run() is
        # called.
        not_done = Deferred()
        subchanges = [FakeChange(not_done), FakeChange(succeed(None))]
        change = Sequentially(changes=subchanges)
        deployer = object()
        # Run the sequential change. We expect the first FakeChange's
        # run() to be called, but we expect second one *not* to be called
        # yet, since first one has finished.
        change.run(deployer)
        called = [subchanges[0].was_run_called(),
                  subchanges[1].was_run_called()]
        not_done.callback(None)
        called.append(subchanges[1].was_run_called())
        self.assertEqual(called, [True, False, True])

    def test_failure_stops_later_change(self):
        """
        ``Sequentially.run`` fails with the first failed change, rather than
        continuing to run later changes.
        """
        not_done = Deferred()
        subchanges = [FakeChange(not_done), FakeChange(succeed(None))]
        change = Sequentially(changes=subchanges)
        deployer = object()
        result = change.run(deployer)
        called = [subchanges[1].was_run_called()]
        exception = RuntimeError()
        not_done.errback(exception)
        called.extend([subchanges[1].was_run_called(),
                       self.failureResultOf(result).value])
        self.assertEqual(called, [False, False, exception])


class InParallelTests(SynchronousTestCase):
    """
    Tests for ``InParallel``.
    """
    def test_subchanges_get_deployer(self):
        """
        ``InParallel.run`` runs sub-changes with the given deployer.
        """
        subchanges = [FakeChange(succeed(None)), FakeChange(succeed(None))]
        change = InParallel(changes=subchanges)
        deployer = object()
        change.run(deployer)
        self.assertEqual([c.deployer for c in subchanges],
                         [deployer, deployer])

    def test_result(self):
        """
        The result of ``InParallel.run`` fires when all changes are done.
        """
        not_done1, not_done2 = Deferred(), Deferred()
        subchanges = [FakeChange(not_done1), FakeChange(not_done2)]
        change = InParallel(changes=subchanges)
        deployer = object()
        result = change.run(deployer)
        self.assertNoResult(result)
        not_done1.callback(None)
        self.assertNoResult(result)
        not_done2.callback(None)
        self.successResultOf(result)

    def test_in_parallel(self):
        """
        ``InParallel.run`` runs sub-changes in parallel.
        """
        # The first change will not finish immediately when run(), but we
        # expect the second one to be run() nonetheless.
        subchanges = [FakeChange(Deferred()), FakeChange(succeed(None))]
        change = InParallel(changes=subchanges)
        deployer = object()
        change.run(deployer)
        called = [subchanges[0].was_run_called(),
                  subchanges[1].was_run_called()]
        self.assertEqual(called, [True, True])

    def test_failure_result(self):
        """
        ``InParallel.run`` returns the first failure.
        """
        subchanges = [FakeChange(fail(RuntimeError()))]
        change = InParallel(changes=subchanges)
        result = change.run(object())
        failure = self.failureResultOf(result, FirstError)
        self.assertEqual(failure.value.subFailure.type, RuntimeError)
        self.flushLoggedErrors(RuntimeError)

    def test_failure_all_logged(self):
        """
        Errors in the async operations performed by ``InParallel.run`` are all
        logged.
        """
        subchanges = [
            FakeChange(fail(ZeroDivisionError('e1'))),
            FakeChange(fail(ZeroDivisionError('e2'))),
            FakeChange(fail(ZeroDivisionError('e3'))),
        ]
        change = InParallel(changes=subchanges)
        result = change.run(deployer=object())
        self.failureResultOf(result, FirstError)

        self.assertEqual(
            len(subchanges),
            len(self.flushLoggedErrors(ZeroDivisionError))
        )


class StartApplicationTests(SynchronousTestCase):
    """
    Tests for ``StartApplication``.
    """
    def test_start(self):
        """
        ``StartApplication`` accepts an application object and when ``run()``
        is called returns a ``Deferred`` which fires when the docker container
        has been added and started.
        """
        fake_docker = FakeDockerClient()
        api = Deployer(create_volume_service(self), docker_client=fake_docker)
        docker_image = DockerImage(repository=u'clusterhq/flocker',
                                   tag=u'release-14.0')
        ports = frozenset([Port(internal_port=80, external_port=8080)])
        application = Application(
            name=u'site-example.com',
            image=docker_image,
            ports=ports,
            links=frozenset(),
        )
        start_result = StartApplication(application=application,
                                        hostname="node1.example.com").run(api)
        exists_result = fake_docker.exists(unit_name=application.name)

        port_maps = [PortMap(internal_port=80, external_port=8080)]
        self.assertEqual(
            (None, True, docker_image.full_name, port_maps),
            (self.successResultOf(start_result),
             self.successResultOf(exists_result),
             fake_docker._units[application.name].container_image,
             fake_docker._units[application.name].ports)
        )

    def test_already_exists(self):
        """
        ``StartApplication.run`` returns a `Deferred` which errbacks with
        an ``AlreadyExists`` error if there is already a unit with the supplied
        application name.
        """
        api = Deployer(create_volume_service(self),
                       docker_client=FakeDockerClient())
        application = Application(
            name=b'site-example.com',
            image=DockerImage(repository=u'clusterhq/flocker',
                              tag=u'release-14.0'),
            links=frozenset(),
        )

        result1 = StartApplication(application=application,
                                   hostname="node1.example.com").run(api)
        self.successResultOf(result1)

        result2 = StartApplication(application=application,
                                   hostname="node1.example.com").run(api)
        self.failureResultOf(result2, AlreadyExists)

    def test_volume_exposed_on_start(self):
        """
        ``StartApplication.run()`` exposes an application's volume before
        it is started.
        """
        volume_service = create_volume_service(self)
        fake_docker = FakeDockerClient()
        deployer = Deployer(volume_service, fake_docker)
        docker_image = DockerImage.from_string(u"busybox")
        application = Application(
            name=u'site-example.com',
            image=docker_image,
            volume=AttachedVolume(name=u'site-example.com',
                                  mountpoint=FilePath(b"/var")),
            links=frozenset(),
        )

        # This would be better to test with a verified fake:
        # https://github.com/ClusterHQ/flocker/issues/234
        exposed = []

        def expose_to_docker(volume, mount_path):
            # We check for existence of unit so we can ensure exposure
            # happens *before* the unit is started:
            exposed.append((volume, mount_path, self.successResultOf(
                fake_docker.exists(u"site-example.com"))))
            return succeed(None)
        self.patch(Volume, "expose_to_docker", expose_to_docker)

        StartApplication(application=application,
                         hostname="node1.example.com").run(deployer)
        self.assertEqual(exposed, [(volume_service.get(u"site-example.com"),
                                    FilePath(b"/var"), False)])

    def test_environment_supplied_to_gear(self):
        """
        ``StartApplication.run()`` passes the environment dictionary of the
        application to ``DockerClient.add`` as a ``GearEnvironment`` instance
        with an ``id`` matching the application name.
        """
        volume_service = create_volume_service(self)
        fake_docker = FakeDockerClient()
        deployer = Deployer(volume_service, fake_docker)

        application_name = u'site-example.com'
        variables = frozenset({u'foo': u"bar", u"baz": u"qux"}.iteritems())
        application = Application(
            name=application_name,
            image=DockerImage(repository=u'clusterhq/postgresql',
                              tag=u'9.3.5'),
            environment=variables.copy(),
            links=frozenset(),
        )

        StartApplication(application=application,
                         hostname="node1.example.com").run(deployer)

        expected_environment = GearEnvironment(
            id=application_name, variables=variables.copy())

        self.assertEqual(
            expected_environment,
            fake_docker._units[application_name].environment
        )

    def test_environment_not_supplied(self):
        """
        ``StartApplication.run()`` only passes a a ``GearEnvironment`` instance
        if the application defines an environment.
        """
        volume_service = create_volume_service(self)
        fake_docker = FakeDockerClient()
        deployer = Deployer(volume_service, fake_docker)

        application_name = u'site-example.com'
        application = Application(
            name=application_name,
            image=DockerImage(repository=u'clusterhq/postgresql',
                              tag=u'9.3.5'),
            environment=None,
            links=frozenset(),
        )

        StartApplication(application=application,
                         hostname="node1.example.com").run(deployer)

        self.assertEqual(
            None,
            fake_docker._units[application_name].environment
        )

    def test_links(self):
        """
        ``StartApplication.run()`` passes environment variables to connect to
        the remote application to ``DockerClient.add``.
        """
        volume_service = create_volume_service(self)
        fake_docker = FakeDockerClient()
        deployer = Deployer(volume_service, fake_docker)

        application_name = u'site-example.com'
        application = Application(
            name=application_name,
            image=DockerImage(repository=u'clusterhq/postgresql',
                              tag=u'9.3.5'),
            links=frozenset([Link(alias="alias", local_port=80,
                                  remote_port=8080)]))

        StartApplication(application=application,
                         hostname="node1.example.com").run(deployer)

        variables = frozenset({
            'ALIAS_PORT_80_TCP': 'tcp://node1.example.com:8080',
            'ALIAS_PORT_80_TCP_ADDR': 'node1.example.com',
            'ALIAS_PORT_80_TCP_PORT': '8080',
            'ALIAS_PORT_80_TCP_PROTO': 'tcp',
        }.iteritems())
        expected_environment = GearEnvironment(
            id=application_name, variables=variables.copy())

        self.assertEqual(
            expected_environment,
            fake_docker._units[application_name].environment
        )


class LinkEnviromentTests(SynchronousTestCase):
    """
    Tets for ``_link_environment``.
    """

    def test_link_environment(self):
        """
        ``_link_environment(link)`` returns a dictonary
        with keys used by docker to represent links. Specifically
        ``<alias>_PORT_<local_port>_<protocol>`` and the broken out variants
        ``_ADDR``, ``_PORT`` and ``_PROTO``.
        """

        environment = _link_environment(
            protocol="udp",
            alias="dash-alias",
            local_port=80,
            hostname=u"the-host",
            remote_port=8080)
        self.assertEqual(
            environment,
            {
                u'DASH_ALIAS_PORT_80_UDP': u'udp://the-host:8080',
                u'DASH_ALIAS_PORT_80_UDP_PROTO': u'udp',
                u'DASH_ALIAS_PORT_80_UDP_ADDR': u'the-host',
                u'DASH_ALIAS_PORT_80_UDP_PORT': u'8080',
            })


class StopApplicationTests(SynchronousTestCase):
    """
    Tests for ``StopApplication``.
    """
    def test_stop(self):
        """
        ``StopApplication`` accepts an application object and when ``run()``
        is called returns a ``Deferred`` which fires when the gear unit
        has been removed.
        """
        fake_docker = FakeDockerClient()
        api = Deployer(create_volume_service(self), docker_client=fake_docker)
        application = Application(
            name=b'site-example.com',
            image=DockerImage(repository=u'clusterhq/flocker',
                              tag=u'release-14.0'),
            links=frozenset(),
        )

        StartApplication(application=application,
                         hostname="node1.example.com").run(api)
        existed = fake_docker.exists(application.name)
        stop_result = StopApplication(application=application).run(api)
        exists_result = fake_docker.exists(unit_name=application.name)

        self.assertEqual(
            (None, True, False),
            (self.successResultOf(stop_result),
             self.successResultOf(existed),
             self.successResultOf(exists_result))
        )

    def test_does_not_exist(self):
        """
        ``StopApplication.run()`` does not errback if the application does
        not exist.
        """
        api = Deployer(create_volume_service(self),
                       docker_client=FakeDockerClient())
        application = Application(
            name=b'site-example.com',
            image=DockerImage(repository=u'clusterhq/flocker',
                              tag=u'release-14.0'),
            links=frozenset(),
        )
        result = StopApplication(application=application).run(api)
        result = self.successResultOf(result)

        self.assertIs(None, result)

    def test_volume_unexposed(self):
        """
        ``StopApplication.run()`` removes an application's volume from
        Docker after it is stopped.
        """
        volume_service = create_volume_service(self)
        fake_docker = FakeDockerClient()
        deployer = Deployer(volume_service, fake_docker)
        docker_image = DockerImage.from_string(u"busybox")
        application = Application(
            name=u'site-example.com',
            image=docker_image,
            volume=AttachedVolume(name=u'site-example.com',
                                  mountpoint=FilePath(b"/var")),
            links=frozenset(),
        )

        # This would be better to test with a verified fake:
        # https://github.com/ClusterHQ/flocker/issues/234
        self.patch(Volume, "expose_to_docker", lambda *args: succeed(None))
        removed = []

        def remove_from_docker(volume):
            # We check for existence of unit so we can ensure exposure
            # happens *after* the unit is stopped:
            removed.append((volume, self.successResultOf(
                fake_docker.exists(u"site-example.com"))))
            return succeed(None)
        self.patch(Volume, "remove_from_docker", remove_from_docker)

        self.successResultOf(StartApplication(application=application,
                                              hostname="node1.example.com",
                                              ).run(deployer))
        self.successResultOf(StopApplication(application=application).run(
            deployer))
        self.assertEqual(removed, [(volume_service.get(u"site-example.com"),
                                    False)])


# This models an application that has a volume.
APPLICATION_WITH_VOLUME_NAME = b"psql-clusterhq"
APPLICATION_WITH_VOLUME_MOUNTPOINT = b"/var/lib/postgresql"
APPLICATION_WITH_VOLUME = Application(
    name=APPLICATION_WITH_VOLUME_NAME,
    image=DockerImage(repository=u'clusterhq/postgresql',
                      tag=u'9.1'),
    volume=AttachedVolume(
        # XXX For now we require volume names match application names,
        # see https://github.com/ClusterHQ/flocker/issues/49
        name=APPLICATION_WITH_VOLUME_NAME,
        mountpoint=APPLICATION_WITH_VOLUME_MOUNTPOINT,
    ),
    links=frozenset(),
)

# XXX Until https://github.com/ClusterHQ/flocker/issues/289 is fixed the
# current state passed to calculate_necessary_state_changes won't know
# mountpoint. Until https://github.com/ClusterHQ/flocker/issues/207 is
# fixed the image will be unknown.
DISCOVERED_APPLICATION_WITH_VOLUME = Application(
    name=APPLICATION_WITH_VOLUME_NAME,
    image=DockerImage.from_string('unknown'),
    volume=AttachedVolume(
        # XXX For now we require volume names match application names,
        # see https://github.com/ClusterHQ/flocker/issues/49
        name=APPLICATION_WITH_VOLUME_NAME,
        mountpoint=None,
    ),
    links=frozenset(),
)


class DeployerDiscoverNodeConfigurationTests(SynchronousTestCase):
    """
    Tests for ``Deployer.discover_node_configuration``.
    """
    def setUp(self):
        self.volume_service = create_volume_service(self)
        self.network = make_memory_network()

    def test_discover_none(self):
        """
        ``Deployer.discover_node_configuration`` returns an empty
        ``NodeState`` if there are no `geard` units on the host.
        """
<<<<<<< HEAD
        fake_gear = FakeGearClient(units={})
        api = Deployer(
            self.volume_service,
            gear_client=fake_gear,
            network=self.network
        )
=======
        fake_docker = FakeDockerClient(units={})
        api = Deployer(create_volume_service(self), docker_client=fake_docker)
>>>>>>> dd98f088
        d = api.discover_node_configuration()

        self.assertEqual(NodeState(running=[], not_running=[]),
                         self.successResultOf(d))

    def test_discover_one(self):
        """
        ``Deployer.discover_node_configuration`` returns ``NodeState`` with a
        a list of running ``Application``\ s; one for each active `gear`
        unit.
        """
        expected_application_name = u'site-example.com'
        unit = Unit(name=expected_application_name, activation_state=u'active')
        fake_docker = FakeDockerClient(units={expected_application_name: unit})
        application = Application(name=unit.name)
<<<<<<< HEAD
        api = Deployer(
            self.volume_service,
            gear_client=fake_gear,
            network=self.network
        )
=======
        api = Deployer(create_volume_service(self), docker_client=fake_docker)
>>>>>>> dd98f088
        d = api.discover_node_configuration()

        self.assertEqual(NodeState(running=[application], not_running=[]),
                         self.successResultOf(d))

    def test_discover_multiple(self):
        """
        ``Deployer.discover_node_configuration`` returns a ``NodeState`` with
        a running ``Application`` for every active or activating gear
        ``Unit`` on the host.
        """
        unit1 = Unit(name=u'site-example.com', activation_state=u'active')
        unit2 = Unit(name=u'site-example.net', activation_state=u'activating')
        units = {unit1.name: unit1, unit2.name: unit2}

        fake_docker = FakeDockerClient(units=units)
        applications = [Application(name=unit.name) for unit in units.values()]
<<<<<<< HEAD
        api = Deployer(
            self.volume_service,
            gear_client=fake_gear,
            network=self.network
        )
=======
        api = Deployer(create_volume_service(self), docker_client=fake_docker)
>>>>>>> dd98f088
        d = api.discover_node_configuration()

        self.assertEqual(sorted(applications),
                         sorted(self.successResultOf(d).running))

    def test_discover_locally_owned_volume(self):
        """
        Locally owned volumes are added to ``Application`` with same name as
        an ``AttachedVolume``.
        """
        unit1 = Unit(name=u'site-example.com', activation_state=u'active')
        unit2 = Unit(name=u'site-example.net', activation_state=u'active')
        units = {unit1.name: unit1, unit2.name: unit2}

        self.successResultOf(self.volume_service.create(u"site-example.com"))
        self.successResultOf(self.volume_service.create(u"site-example.net"))

        # Eventually when https://github.com/ClusterHQ/flocker/issues/289
        # is fixed the mountpoint should actually be specified.
        fake_docker = FakeDockerClient(units=units)
        applications = [Application(name=unit.name,
                                    volume=AttachedVolume(name=unit.name,
                                                          mountpoint=None))
                        for unit in units.values()]
<<<<<<< HEAD
        api = Deployer(
            self.volume_service,
            gear_client=fake_gear,
            network=self.network
        )
=======
        api = Deployer(volume_service, docker_client=fake_docker)
>>>>>>> dd98f088
        d = api.discover_node_configuration()

        self.assertEqual(sorted(applications),
                         sorted(self.successResultOf(d).running))

    def test_discover_remotely_owned_volumes_ignored(self):
        """
        Remotely owned volumes are not added to the discovered ``Application``
        instances even if they have the same name.
        """
        unit = Unit(name=u'site-example.com', activation_state=u'active')
        units = {unit.name: unit}

        volume = Volume(uuid=unicode(uuid4()), name=u"site-example.com",
                        service=self.volume_service)
        self.successResultOf(volume.service.pool.create(volume))

        fake_docker = FakeDockerClient(units=units)
        applications = [Application(name=unit.name)]
<<<<<<< HEAD
        api = Deployer(
            self.volume_service,
            gear_client=fake_gear,
            network=self.network
        )
=======
        api = Deployer(volume_service, docker_client=fake_docker)
>>>>>>> dd98f088
        d = api.discover_node_configuration()
        self.assertEqual(sorted(applications),
                         sorted(self.successResultOf(d).running))

    def test_discover_activating_units(self):
        """
        Units that are currently not active but are starting up are considered
        to be running by ``discover_node_configuration()``.
        """
        unit = Unit(name=u'site-example.com', activation_state=u'activating')
        units = {unit.name: unit}

        fake_docker = FakeDockerClient(units=units)
        applications = [Application(name=unit.name)]
<<<<<<< HEAD
        api = Deployer(
            self.volume_service,
            gear_client=fake_gear,
            network=self.network
        )
=======
        api = Deployer(create_volume_service(self), docker_client=fake_docker)
>>>>>>> dd98f088
        d = api.discover_node_configuration()

        self.assertEqual(NodeState(running=applications, not_running=[]),
                         self.successResultOf(d))

    def test_not_running_units(self):
        """
        Units that are neither active nor activating are considered to be not
        running by ``discover_node_configuration()``.
        """
        unit1 = Unit(name=u'site-example.com',
                     activation_state=u'deactivating')
        unit2 = Unit(name=u'site-example.net', activation_state=u'failed')
        unit3 = Unit(name=u'site-example3.net', activation_state=u'inactive')
        unit4 = Unit(name=u'site-example4.net', activation_state=u'madeup')
        units = {unit1.name: unit1, unit2.name: unit2, unit3.name: unit3,
                 unit4.name: unit4}

        fake_docker = FakeDockerClient(units=units)
        applications = [Application(name=unit.name) for unit in units.values()]
        applications.sort()
<<<<<<< HEAD
        api = Deployer(
            self.volume_service,
            gear_client=fake_gear,
            network=self.network
        )
=======
        api = Deployer(create_volume_service(self), docker_client=fake_docker)
>>>>>>> dd98f088
        d = api.discover_node_configuration()
        result = self.successResultOf(d)
        result.not_running.sort()

        self.assertEqual(NodeState(running=[], not_running=applications),
                         result)

    def test_discover_used_ports(self):
        """
        Any ports in use, as reported by the deployer's ``INetwork`` provider,
        are reported in the ``used_ports`` attribute of the ``NodeState``
        returned by ``discover_node_configuration``.
        """
        used_ports = frozenset([1, 3, 5, 1000])
        api = Deployer(
            create_volume_service(self),
            gear_client=FakeGearClient(),
            network=make_memory_network(used_ports=used_ports)
        )

        discovering = api.discover_node_configuration()
        state = self.successResultOf(discovering)

        self.assertEqual(
            NodeState(running=[], not_running=[], used_ports=used_ports),
            state
        )


# A deployment with no information:
EMPTY = Deployment(nodes=frozenset())


class DeployerCalculateNecessaryStateChangesTests(SynchronousTestCase):
    """
    Tests for ``Deployer.calculate_necessary_state_changes``.
    """
    def test_no_state_changes(self):
        """
        ``Deployer.calculate_necessary_state_changes`` returns a ``Deferred``
        which fires with a :class:`IStateChange` instance indicating that no
        changes are necessary when there are no applications running or
        desired, and no proxies exist or are desired.
        """
        fake_docker = FakeDockerClient(units={})
        api = Deployer(create_volume_service(self), docker_client=fake_docker,
                       network=make_memory_network())
        desired = Deployment(nodes=frozenset())
        d = api.calculate_necessary_state_changes(desired_state=desired,
                                                  current_cluster_state=EMPTY,
                                                  hostname=u'node.example.com')
        expected = Sequentially(changes=[])
        self.assertEqual(expected, self.successResultOf(d))

    def test_proxy_needs_creating(self):
        """
        ``Deployer.calculate_necessary_state_changes`` returns a
        ``IStateChange``, specifically a ``SetProxies`` with a list of
        ``Proxy`` objects. One for each port exposed by ``Application``\ s
        hosted on a remote nodes.
        """
        fake_docker = FakeDockerClient(units={})
        api = Deployer(create_volume_service(self), docker_client=fake_docker,
                       network=make_memory_network())
        expected_destination_port = 1001
        expected_destination_host = u'node1.example.com'
        port = Port(internal_port=3306,
                    external_port=expected_destination_port)
        application = Application(
            name=b'mysql-hybridcluster',
            image=DockerImage(repository=u'clusterhq/mysql',
                              tag=u'release-14.0'),
            ports=frozenset([port]),
        )

        nodes = frozenset([
            Node(
                hostname=expected_destination_host,
                applications=frozenset([application])
            )
        ])

        desired = Deployment(nodes=nodes)
        d = api.calculate_necessary_state_changes(
            desired_state=desired, current_cluster_state=EMPTY,
            hostname=u'node2.example.com')
        proxy = Proxy(ip=expected_destination_host,
                      port=expected_destination_port)
        expected = Sequentially(changes=[SetProxies(ports=frozenset([proxy]))])
        self.assertEqual(expected, self.successResultOf(d))

    def test_proxy_empty(self):
        """
        ``Deployer.calculate_necessary_state_changes`` returns a
        ``SetProxies`` instance containing an empty `proxies`
        list if there are no remote applications that need proxies.
        """
        network = make_memory_network()
        network.create_proxy_to(ip=u'192.0.2.100', port=3306)

        api = Deployer(create_volume_service(self),
                       docker_client=FakeDockerClient(),
                       network=network)
        desired = Deployment(nodes=frozenset())
        d = api.calculate_necessary_state_changes(
            desired_state=desired, current_cluster_state=EMPTY,
            hostname=u'node2.example.com')
        expected = Sequentially(changes=[SetProxies(ports=frozenset())])
        self.assertEqual(expected, self.successResultOf(d))

    def test_application_needs_stopping(self):
        """
        ``Deployer.calculate_necessary_state_changes`` specifies that an
        application must be stopped when it is running but not desired.
        """
        unit = Unit(name=u'site-example.com', activation_state=u'active')

        fake_docker = FakeDockerClient(units={unit.name: unit})
        api = Deployer(create_volume_service(self), docker_client=fake_docker,
                       network=make_memory_network())
        desired = Deployment(nodes=frozenset())
        d = api.calculate_necessary_state_changes(desired_state=desired,
                                                  current_cluster_state=EMPTY,
                                                  hostname=u'node.example.com')
        to_stop = StopApplication(application=Application(name=unit.name))
        expected = Sequentially(changes=[InParallel(changes=[to_stop])])
        self.assertEqual(expected, self.successResultOf(d))

    def test_application_needs_starting(self):
        """
        ``Deployer.calculate_necessary_state_changes`` specifies that an
        application must be started when it is desired on the given node but
        not running.
        """
        fake_docker = FakeDockerClient(units={})
        api = Deployer(create_volume_service(self), docker_client=fake_docker,
                       network=make_memory_network())
        application = Application(
            name=b'mysql-hybridcluster',
            image=DockerImage(repository=u'clusterhq/flocker',
                              tag=u'release-14.0')
        )

        nodes = frozenset([
            Node(
                hostname=u'node.example.com',
                applications=frozenset([application])
            )
        ])

        desired = Deployment(nodes=nodes)
        d = api.calculate_necessary_state_changes(desired_state=desired,
                                                  current_cluster_state=EMPTY,
                                                  hostname=u'node.example.com')
        expected = Sequentially(changes=[InParallel(
            changes=[StartApplication(application=application,
                                      hostname="node.example.com")])])
        self.assertEqual(expected, self.successResultOf(d))

    def test_only_this_node(self):
        """
        ``Deployer.calculate_necessary_state_changes`` does not specify that an
        application must be started if the desired changes apply to a different
        node.
        """
        fake_docker = FakeDockerClient(units={})
        api = Deployer(create_volume_service(self), docker_client=fake_docker,
                       network=make_memory_network())
        application = Application(
            name=b'mysql-hybridcluster',
            image=DockerImage(repository=u'clusterhq/flocker',
                              tag=u'release-14.0')
        )

        nodes = frozenset([
            Node(
                hostname=u'node1.example.net',
                applications=frozenset([application])
            )
        ])

        desired = Deployment(nodes=nodes)
        d = api.calculate_necessary_state_changes(desired_state=desired,
                                                  current_cluster_state=EMPTY,
                                                  hostname=u'node.example.com')
        expected = Sequentially(changes=[])
        self.assertEqual(expected, self.successResultOf(d))

    def test_no_change_needed(self):
        """
        ``Deployer.calculate_necessary_state_changes`` does not specify that an
        application must be started or stopped if the desired configuration
        is the same as the current configuration.
        """
        unit = Unit(name=u'mysql-hybridcluster', activation_state=u'active')

        fake_docker = FakeDockerClient(units={unit.name: unit})
        api = Deployer(create_volume_service(self), docker_client=fake_docker,
                       network=make_memory_network())

        application = Application(
            name=u'mysql-hybridcluster',
            image=DockerImage(repository=u'clusterhq/flocker',
                              tag=u'release-14.0'),
            ports=frozenset(),
        )

        nodes = frozenset([
            Node(
                hostname=u'node.example.com',
                applications=frozenset([application])
            )
        ])

        desired = Deployment(nodes=nodes)
        d = api.calculate_necessary_state_changes(desired_state=desired,
                                                  current_cluster_state=EMPTY,
                                                  hostname=u'node.example.com')
        expected = Sequentially(changes=[])
        self.assertEqual(expected, self.successResultOf(d))

    def test_node_not_described(self):
        """
        ``Deployer.calculate_necessary_state_changes`` specifies that all
        applications on a node must be stopped if the desired configuration
        does not include that node.
        """
        unit = Unit(name=u'mysql-hybridcluster', activation_state=u'active')

        fake_docker = FakeDockerClient(units={unit.name: unit})
        api = Deployer(create_volume_service(self), docker_client=fake_docker,
                       network=make_memory_network())
        desired = Deployment(nodes=frozenset())
        d = api.calculate_necessary_state_changes(desired_state=desired,
                                                  current_cluster_state=EMPTY,
                                                  hostname=u'node.example.com')
        to_stop = StopApplication(application=Application(name=unit.name))
        expected = Sequentially(changes=[InParallel(changes=[to_stop])])
        self.assertEqual(expected, self.successResultOf(d))

    def test_volume_created(self):
        """
        ``Deployer.calculate_necessary_state_changes`` specifies that a new
        volume must be created if the desired configuration specifies that an
        application which was previously running nowhere is going to be running
        on *this* node and that application requires a volume.
        """
        hostname = u"node1.example.com"

        # The application is not running here - therefore there is no container
        # for it.
        docker = FakeDockerClient(units={})

        # The discovered current configuration of the cluster also reflects
        # this.
        current = Deployment(nodes=frozenset({
            Node(hostname=hostname, applications=frozenset()),
        }))

        api = Deployer(
            create_volume_service(self), docker_client=docker,
            network=make_memory_network()
        )

        node = Node(
            hostname=hostname,
            applications=frozenset({APPLICATION_WITH_VOLUME}),
        )

        # This completely expresses the configuration for a cluster of one node
        # with one application which requires a volume.  It's the state we
        # should get to with the changes calculated below.
        desired = Deployment(nodes=frozenset({node}))

        calculating = api.calculate_necessary_state_changes(
            desired_state=desired,
            current_cluster_state=current,
            hostname=hostname,
        )

        changes = self.successResultOf(calculating)

        volume = AttachedVolume(
            name=APPLICATION_WITH_VOLUME_NAME,
            mountpoint=APPLICATION_WITH_VOLUME_MOUNTPOINT
        )
        expected = Sequentially(changes=[
            InParallel(changes=[CreateVolume(volume=volume)]),
            InParallel(changes=[StartApplication(
                application=APPLICATION_WITH_VOLUME,
                hostname="node1.example.com")])])
        self.assertEqual(expected, changes)

    def test_volume_wait(self):
        """
        ``Deployer.calculate_necessary_state_changes`` specifies that the
        volume for an application which was previously running on another node
        must be waited for, in anticipation of that node handing it off to us.
        """
        # The application is not running here - therefore there is no container
        # for it.
        docker = FakeDockerClient(units={})

        node = Node(
            hostname=u"node1.example.com",
            applications=frozenset(),
        )
        another_node = Node(
            hostname=u"node2.example.com",
            applications=frozenset({DISCOVERED_APPLICATION_WITH_VOLUME}),
        )

        # The discovered current configuration of the cluster reveals the
        # application is running somewhere else.
        current = Deployment(nodes=frozenset([node, another_node]))

        api = Deployer(
            create_volume_service(self), docker_client=docker,
            network=make_memory_network()
        )

        desired = Deployment(nodes=frozenset({
            Node(hostname=node.hostname,
                 applications=frozenset({APPLICATION_WITH_VOLUME})),
            Node(hostname=another_node.hostname,
                 applications=frozenset()),
        }))

        calculating = api.calculate_necessary_state_changes(
            desired_state=desired,
            current_cluster_state=current,
            hostname=node.hostname,
        )

        changes = self.successResultOf(calculating)
        volume = AttachedVolume(
            name=APPLICATION_WITH_VOLUME_NAME,
            mountpoint=APPLICATION_WITH_VOLUME_MOUNTPOINT,
        )
        expected = Sequentially(changes=[
            InParallel(changes=[WaitForVolume(volume=volume)]),
            InParallel(changes=[StartApplication(
                application=APPLICATION_WITH_VOLUME,
                hostname="node1.example.com")])])
        self.assertEqual(expected, changes)

    def test_volume_handoff(self):
        """
        ``Deployer.calculate_necessary_state_changes`` specifies that the
        volume for an application which was previously running on this node but
        is now running on another node must be handed off.
        """
        # The application is running here.
        unit = Unit(
            name=APPLICATION_WITH_VOLUME_NAME, activation_state=u'active'
        )
        docker = FakeDockerClient(units={unit.name: unit})

        node = Node(
            hostname=u"node1.example.com",
            applications=frozenset({DISCOVERED_APPLICATION_WITH_VOLUME}),
        )
        another_node = Node(
            hostname=u"node2.example.com",
            applications=frozenset(),
        )

        # The discovered current configuration of the cluster reveals the
        # application is running here.
        current = Deployment(nodes=frozenset([node, another_node]))

        api = Deployer(
            create_volume_service(self), docker_client=docker,
            network=make_memory_network()
        )

        desired = Deployment(nodes=frozenset({
            Node(hostname=node.hostname,
                 applications=frozenset()),
            Node(hostname=another_node.hostname,
                 applications=frozenset({APPLICATION_WITH_VOLUME})),
        }))

        calculating = api.calculate_necessary_state_changes(
            desired_state=desired,
            current_cluster_state=current,
            hostname=node.hostname,
        )

        changes = self.successResultOf(calculating)

        volume = AttachedVolume(
            name=APPLICATION_WITH_VOLUME_NAME,
            mountpoint=APPLICATION_WITH_VOLUME_MOUNTPOINT,
        )

        expected = Sequentially(changes=[
            InParallel(changes=[PushVolume(
                volume=volume, hostname=another_node.hostname)]),
            InParallel(changes=[StopApplication(
                application=Application(name=APPLICATION_WITH_VOLUME_NAME),)]),
            InParallel(changes=[HandoffVolume(
                volume=volume, hostname=another_node.hostname)]),
        ])
        self.assertEqual(expected, changes)

    def test_no_volume_changes(self):
        """
        ``Deployer.calculate_necessary_state_changes`` specifies no work for
        the volume if an application which was previously running on this
        node continues to run on this node.
        """
        # The application is running here.
        unit = Unit(
            name=APPLICATION_WITH_VOLUME_NAME, activation_state=u'active'
        )
        docker = FakeDockerClient(units={unit.name: unit})

        current_node = Node(
            hostname=u"node1.example.com",
            applications=frozenset({DISCOVERED_APPLICATION_WITH_VOLUME}),
        )
        desired_node = Node(
            hostname=u"node1.example.com",
            applications=frozenset({APPLICATION_WITH_VOLUME}),
        )
        another_node = Node(
            hostname=u"node2.example.com",
            applications=frozenset(),
        )

        # The discovered current configuration of the cluster reveals the
        # application is running here.
        current = Deployment(nodes=frozenset([current_node, another_node]))
        desired = Deployment(nodes=frozenset([desired_node, another_node]))

        api = Deployer(
            create_volume_service(self), docker_client=docker,
            network=make_memory_network()
        )

        calculating = api.calculate_necessary_state_changes(
            desired_state=desired,
            current_cluster_state=current,
            hostname=current_node.hostname,
        )

        changes = self.successResultOf(calculating)

        expected = Sequentially(changes=[])
        self.assertEqual(expected, changes)

    def test_local_not_running_applications_restarted(self):
        """
        Applications that are not running but are supposed to be on the local
        node are added to the list of applications to restart.
        """
        unit = Unit(name=u'mysql-hybridcluster', activation_state=u'inactive')

        fake_docker = FakeDockerClient(units={unit.name: unit})
        api = Deployer(create_volume_service(self), docker_client=fake_docker,
                       network=make_memory_network())
        application = Application(
            name=b'mysql-hybridcluster',
            image=DockerImage(repository=u'clusterhq/flocker',
                              tag=u'release-14.0')
        )
        nodes = frozenset([
            Node(
                hostname=u'n.example.com',
                applications=frozenset([application])
            )
        ])
        desired = Deployment(nodes=nodes)
        d = api.calculate_necessary_state_changes(desired_state=desired,
                                                  current_cluster_state=EMPTY,
                                                  hostname=u'n.example.com')

        expected = Sequentially(changes=[InParallel(changes=[
            Sequentially(changes=[StopApplication(application=application),
                                  StartApplication(application=application,
                                                   hostname="n.example.com")]),
        ])])
        self.assertEqual(expected, self.successResultOf(d))

    def test_not_local_not_running_applications_stopped(self):
        """
        Applications that are not running and are supposed to be on the local
        node are added to the list of applications to stop.
        """
        unit = Unit(name=u'mysql-hybridcluster', activation_state=u'inactive')

        fake_docker = FakeDockerClient(units={unit.name: unit})
        api = Deployer(create_volume_service(self), docker_client=fake_docker,
                       network=make_memory_network())

        desired = Deployment(nodes=frozenset())
        d = api.calculate_necessary_state_changes(desired_state=desired,
                                                  current_cluster_state=EMPTY,
                                                  hostname=u'node.example.com')
        to_stop = Application(name=unit.name)
        expected = Sequentially(changes=[InParallel(changes=[
            StopApplication(application=to_stop)])])
        self.assertEqual(expected, self.successResultOf(d))

    def test_handoff_precedes_wait(self):
        """
        Volume handoffs happen before volume waits, to prevent deadlocks
        between two nodes that are swapping volumes.
        """
        # The application is running here.
        unit = Unit(
            name=APPLICATION_WITH_VOLUME_NAME, activation_state=u'active'
        )
        docker = FakeDockerClient(units={unit.name: unit})

        another_application = Application(
            name=u"another",
            image=DockerImage(repository=u'clusterhq/postgresql',
                              tag=u'9.1'),
            volume=AttachedVolume(
                # XXX For now we require volume names match application names,
                # see https://github.com/ClusterHQ/flocker/issues/49
                name=u"another",
                mountpoint=FilePath(b"/blah"),
            ),
            links=frozenset(),
        )
        # XXX don't know image or volume because of
        # https://github.com/ClusterHQ/flocker/issues/289
        # https://github.com/ClusterHQ/flocker/issues/207
        discovered_another_application = Application(
            name=u"another",
            image=DockerImage.from_string(u'unknown'),
            volume=AttachedVolume(
                # XXX For now we require volume names match application names,
                # see https://github.com/ClusterHQ/flocker/issues/49
                name=u"another",
                mountpoint=None,
            )
        )

        node = Node(
            hostname=u"node1.example.com",
            applications=frozenset({DISCOVERED_APPLICATION_WITH_VOLUME}),
        )
        another_node = Node(
            hostname=u"node2.example.com",
            applications=frozenset({discovered_another_application}),
        )

        # The discovered current configuration of the cluster reveals the
        # application is running here, and another application is running
        # at the other node.
        current = Deployment(nodes=frozenset([node, another_node]))

        api = Deployer(
            create_volume_service(self), docker_client=docker,
            network=make_memory_network()
        )

        # We're swapping the location of applications:
        desired = Deployment(nodes=frozenset({
            Node(hostname=node.hostname,
                 applications=frozenset({another_application})),
            Node(hostname=another_node.hostname,
                 applications=frozenset({APPLICATION_WITH_VOLUME})),
        }))

        calculating = api.calculate_necessary_state_changes(
            desired_state=desired,
            current_cluster_state=current,
            hostname=node.hostname,
        )

        changes = self.successResultOf(calculating)

        volume = AttachedVolume(
            name=APPLICATION_WITH_VOLUME_NAME,
            mountpoint=APPLICATION_WITH_VOLUME_MOUNTPOINT,
        )
        volume2 = AttachedVolume(
            name=u"another",
            mountpoint=FilePath(b"/blah"),
        )
        expected = Sequentially(changes=[
            InParallel(changes=[PushVolume(
                volume=volume, hostname=another_node.hostname)]),
            InParallel(changes=[StopApplication(
                application=Application(name=APPLICATION_WITH_VOLUME_NAME),)]),
            InParallel(changes=[HandoffVolume(
                volume=volume, hostname=another_node.hostname)]),
            InParallel(changes=[WaitForVolume(volume=volume2)]),
            InParallel(changes=[
                StartApplication(application=another_application,
                                 hostname="node1.example.com")]),
        ])
        self.assertEqual(expected, changes)


class SetProxiesTests(SynchronousTestCase):
    """
    Tests for ``SetProxies``.
    """
    def test_proxies_added(self):
        """
        Proxies which are required are added.
        """
        fake_network = make_memory_network()
        api = Deployer(
            create_volume_service(self), docker_client=FakeDockerClient(),
            network=fake_network)

        expected_proxy = Proxy(ip=u'192.0.2.100', port=3306)
        d = SetProxies(ports=[expected_proxy]).run(api)
        self.successResultOf(d)
        self.assertEqual(
            [expected_proxy],
            fake_network.enumerate_proxies()
        )

    def test_proxies_removed(self):
        """
        Proxies which are no longer required on the node are removed.
        """
        fake_network = make_memory_network()
        fake_network.create_proxy_to(ip=u'192.0.2.100', port=3306)
        api = Deployer(
            create_volume_service(self), docker_client=FakeDockerClient(),
            network=fake_network)

        d = SetProxies(ports=[]).run(api)
        self.successResultOf(d)
        self.assertEqual(
            [],
            fake_network.enumerate_proxies()
        )

    def test_desired_proxies_remain(self):
        """
        Proxies which exist on the node and which are still required are not
        removed.
        """
        fake_network = make_memory_network()

        # A proxy which will be removed
        fake_network.create_proxy_to(ip=u'192.0.2.100', port=3306)
        # And some proxies which are still required
        required_proxy1 = fake_network.create_proxy_to(ip=u'192.0.2.101',
                                                       port=3306)
        required_proxy2 = fake_network.create_proxy_to(ip=u'192.0.2.101',
                                                       port=8080)

        api = Deployer(
            create_volume_service(self), docker_client=FakeDockerClient(),
            network=fake_network)

        d = SetProxies(ports=[required_proxy1, required_proxy2]).run(api)

        self.successResultOf(d)
        self.assertEqual(
            set([required_proxy1, required_proxy2]),
            set(fake_network.enumerate_proxies())
        )

    def test_delete_proxy_errors_as_errbacks(self):
        """
        Exceptions raised in `delete_proxy` operations are reported as
        failures in the returned deferred.
        """
        fake_network = make_memory_network()
        fake_network.create_proxy_to(ip=u'192.0.2.100', port=3306)
        fake_network.delete_proxy = lambda proxy: 1/0

        api = Deployer(
            create_volume_service(self), docker_client=FakeDockerClient(),
            network=fake_network)

        d = SetProxies(ports=[]).run(api)
        exception = self.failureResultOf(d, FirstError)
        self.assertIsInstance(
            exception.value.subFailure.value,
            ZeroDivisionError
        )
        self.flushLoggedErrors(ZeroDivisionError)

    def test_create_proxy_errors_as_errbacks(self):
        """
        Exceptions raised in `create_proxy_to` operations are reported as
        failures in the returned deferred.
        """
        fake_network = make_memory_network()
        fake_network.create_proxy_to = lambda ip, port: 1/0

        api = Deployer(
            create_volume_service(self), docker_client=FakeDockerClient(),
            network=fake_network)

        d = SetProxies(ports=[Proxy(ip=u'192.0.2.100', port=3306)]).run(api)
        exception = self.failureResultOf(d, FirstError)
        self.assertIsInstance(
            exception.value.subFailure.value,
            ZeroDivisionError
        )
        self.flushLoggedErrors(ZeroDivisionError)

    def test_create_proxy_errors_all_logged(self):
        """
        Exceptions raised in `create_proxy_to` operations are all logged.
        """
        fake_network = make_memory_network()
        fake_network.create_proxy_to = lambda ip, port: 1/0

        api = Deployer(
            create_volume_service(self), docker_client=FakeDockerClient(),
            network=fake_network)

        d = SetProxies(
            ports=[Proxy(ip=u'192.0.2.100', port=3306),
                   Proxy(ip=u'192.0.2.101', port=3306),
                   Proxy(ip=u'192.0.2.102', port=3306)]
        ).run(api)

        self.failureResultOf(d, FirstError)

        failures = self.flushLoggedErrors(ZeroDivisionError)
        self.assertEqual(3, len(failures))


class DeployerChangeNodeStateTests(SynchronousTestCase):
    """
    Tests for ``Deployer.change_node_state``.

    XXX: Some of these tests are exercising code which has now been
    refactored into ``IStateChange`` objects. As such they can be
    refactored to not be based on side-effects. See
    https://github.com/ClusterHQ/flocker/issues/321
    """
    def test_applications_stopped(self):
        """
        Existing applications which are not in the desired configuration are
        stopped.
        """
        unit = Unit(name=u'mysql-hybridcluster', activation_state=u'active')
        fake_docker = FakeDockerClient(units={unit.name: unit})
        api = Deployer(create_volume_service(self), docker_client=fake_docker,
                       network=make_memory_network())
        desired = Deployment(nodes=frozenset())

        d = api.change_node_state(desired_state=desired,
                                  current_cluster_state=EMPTY,
                                  hostname=u'node.example.com')
        d.addCallback(lambda _: api.discover_node_configuration())

        self.assertEqual(NodeState(running=[], not_running=[]),
                         self.successResultOf(d))

    def test_applications_started(self):
        """
        Applications which are in the desired configuration are started.
        """
        fake_docker = FakeDockerClient(units={})
        api = Deployer(create_volume_service(self), docker_client=fake_docker,
                       network=make_memory_network())
        expected_application_name = u'mysql-hybridcluster'
        application = Application(
            name=expected_application_name,
            image=DockerImage(repository=u'clusterhq/flocker',
                              tag=u'release-14.0'),
            links=frozenset(),
        )

        nodes = frozenset([
            Node(
                hostname=u'node.example.com',
                applications=frozenset([application])
            )
        ])

        desired = Deployment(nodes=nodes)
        d = api.change_node_state(desired_state=desired,
                                  current_cluster_state=EMPTY,
                                  hostname=u'node.example.com')
        d.addCallback(lambda _: api.discover_node_configuration())

        expected_application = Application(name=expected_application_name)
        self.assertEqual(
            NodeState(running=[expected_application], not_running=[]),
            self.successResultOf(d))

    def test_result(self):
        """
        The result of calling ``change_node_state()`` is the result of calling
        ``run()`` on the result of ``calculate_necessary_state_changes``.
        """
        deferred = Deferred()
        api = Deployer(create_volume_service(self),
                       docker_client=FakeDockerClient(),
                       network=make_memory_network())
        self.patch(api, "calculate_necessary_state_changes",
                   lambda *args, **kwargs: succeed(FakeChange(deferred)))
        result = api.change_node_state(desired_state=EMPTY,
                                       current_cluster_state=EMPTY,
                                       hostname=u'node.example.com')
        deferred.callback(123)
        self.assertEqual(self.successResultOf(result), 123)

    def test_deployer(self):
        """
        The result of ``calculate_necessary_state_changes`` is called with the
        deployer.
        """
        change = FakeChange(succeed(None))
        api = Deployer(create_volume_service(self),
                       docker_client=FakeDockerClient(),
                       network=make_memory_network())
        self.patch(api, "calculate_necessary_state_changes",
                   lambda *args, **kwargs: succeed(change))
        api.change_node_state(desired_state=EMPTY,
                              current_cluster_state=EMPTY,
                              hostname=u'node.example.com')
        self.assertIs(change.deployer, api)

    def test_arguments(self):
        """
        The passed in arguments are passed on in turn to
        ``calculate_necessary_state_changes``.
        """
        desired = object()
        state = object()
        host = object()
        api = Deployer(create_volume_service(self),
                       docker_client=FakeDockerClient(),
                       network=make_memory_network())
        arguments = []

        def calculate(desired_state, current_cluster_state, hostname):
            arguments.extend([desired_state, current_cluster_state, hostname])
            return succeed(FakeChange(succeed(None)))
        api.calculate_necessary_state_changes = calculate
        api.change_node_state(desired, state, host)
        self.assertEqual(arguments, [desired, state, host])


class CreateVolumeTests(SynchronousTestCase):
    """
    Tests for ``CreateVolume``.
    """
    def test_creates(self):
        """
        ``CreateVolume.run()`` creates the named volume.
        """
        volume_service = create_volume_service(self)
        deployer = Deployer(volume_service,
                            docker_client=FakeDockerClient(),
                            network=make_memory_network())
        create = CreateVolume(
            volume=AttachedVolume(name=u"myvol",
                                  mountpoint=FilePath(u"/var")))
        create.run(deployer)
        self.assertIn(
            volume_service.get(u"myvol"),
            list(self.successResultOf(volume_service.enumerate())))

    def test_return(self):
        """
        ``CreateVolume.run()`` returns a ``Deferred`` that fires with the
        created volume.
        """
        deployer = Deployer(create_volume_service(self),
                            docker_client=FakeDockerClient(),
                            network=make_memory_network())
        create = CreateVolume(
            volume=AttachedVolume(name=u"myvol",
                                  mountpoint=FilePath(u"/var")))
        result = self.successResultOf(create.run(deployer))
        self.assertEqual(result, deployer.volume_service.get(u"myvol"))


class WaitForVolumeTests(SynchronousTestCase):
    """
    Tests for ``WaitForVolume``.
    """
    def test_waits(self):
        """
        ``WaitForVolume.run()`` waits for the named volume.
        """
        volume_service = create_volume_service(self)
        result = []

        def wait(name):
            result.append(name)
        self.patch(volume_service, "wait_for_volume", wait)
        deployer = Deployer(volume_service,
                            docker_client=FakeDockerClient(),
                            network=make_memory_network())
        wait = WaitForVolume(
            volume=AttachedVolume(name=u"myvol",
                                  mountpoint=FilePath(u"/var")))
        wait.run(deployer)
        self.assertEqual(result, [u"myvol"])

    def test_return(self):
        """
        ``WaitVolume.run()`` returns a ``Deferred`` that fires when the
        named volume is available.
        """
        result = Deferred()
        volume_service = create_volume_service(self)
        self.patch(volume_service, "wait_for_volume", lambda name: result)
        deployer = Deployer(volume_service,
                            docker_client=FakeDockerClient(),
                            network=make_memory_network())
        wait = WaitForVolume(
            volume=AttachedVolume(name=u"myvol",
                                  mountpoint=FilePath(u"/var")))
        wait_result = wait.run(deployer)
        self.assertIs(wait_result, result)


class HandoffVolumeTests(SynchronousTestCase):
    """
    Tests for ``HandoffVolume``.
    """
    def test_handoff(self):
        """
        ``HandoffVolume.run()`` hands off the named volume to the given
        destination nodex.
        """
        volume_service = create_volume_service(self)
        hostname = b"dest.example.com"

        result = []

        def _handoff(volume, destination):
            result.extend([volume, destination])
        self.patch(volume_service, "handoff", _handoff)
        deployer = Deployer(volume_service,
                            docker_client=FakeDockerClient(),
                            network=make_memory_network())
        handoff = HandoffVolume(
            volume=AttachedVolume(name=u"myvol",
                                  mountpoint=FilePath(u"/var/blah")),
            hostname=hostname)
        handoff.run(deployer)
        self.assertEqual(
            result,
            [volume_service.get(u"myvol"),
             RemoteVolumeManager(standard_node(hostname))])

    def test_return(self):
        """
        ``HandoffVolume.run()`` returns the result of
        ``VolumeService.handoff``.
        """
        result = Deferred()
        volume_service = create_volume_service(self)
        self.patch(volume_service, "handoff",
                   lambda volume, destination: result)
        deployer = Deployer(volume_service,
                            docker_client=FakeDockerClient(),
                            network=make_memory_network())
        handoff = HandoffVolume(
            volume=AttachedVolume(name=u"myvol",
                                  mountpoint=FilePath(u"/var")),
            hostname=b"dest.example.com")
        handoff_result = handoff.run(deployer)
        self.assertIs(handoff_result, result)


class PushVolumeTests(SynchronousTestCase):
    """
    Tests for ``PushVolume``.
    """
    def test_push(self):
        """
        ``PushVolume.run()`` pushes the named volume to the given destination
        node.
        """
        volume_service = create_volume_service(self)
        hostname = b"dest.example.com"

        result = []

        def _push(volume, destination):
            result.extend([volume, destination])
        self.patch(volume_service, "push", _push)
        deployer = Deployer(volume_service,
                            docker_client=FakeDockerClient(),
                            network=make_memory_network())
        push = PushVolume(
            volume=AttachedVolume(name=u"myvol",
                                  mountpoint=FilePath(u"/var/blah")),
            hostname=hostname)
        push.run(deployer)
        self.assertEqual(
            result,
            [volume_service.get(u"myvol"),
             RemoteVolumeManager(standard_node(hostname))])

    def test_return(self):
        """
        ``PushVolume.run()`` returns the result of
        ``VolumeService.push``.
        """
        result = Deferred()
        volume_service = create_volume_service(self)
        self.patch(volume_service, "push",
                   lambda volume, destination: result)
        deployer = Deployer(volume_service,
                            docker_client=FakeDockerClient(),
                            network=make_memory_network())
        push = PushVolume(
            volume=AttachedVolume(name=u"myvol",
                                  mountpoint=FilePath(u"/var")),
            hostname=b"dest.example.com")
        push_result = push.run(deployer)
        self.assertIs(push_result, result)<|MERGE_RESOLUTION|>--- conflicted
+++ resolved
@@ -660,17 +660,12 @@
         ``Deployer.discover_node_configuration`` returns an empty
         ``NodeState`` if there are no `geard` units on the host.
         """
-<<<<<<< HEAD
-        fake_gear = FakeGearClient(units={})
+        fake_docker = FakeDockerClient(units={})
         api = Deployer(
             self.volume_service,
-            gear_client=fake_gear,
+            docker_client=fake_docker,
             network=self.network
         )
-=======
-        fake_docker = FakeDockerClient(units={})
-        api = Deployer(create_volume_service(self), docker_client=fake_docker)
->>>>>>> dd98f088
         d = api.discover_node_configuration()
 
         self.assertEqual(NodeState(running=[], not_running=[]),
@@ -686,15 +681,11 @@
         unit = Unit(name=expected_application_name, activation_state=u'active')
         fake_docker = FakeDockerClient(units={expected_application_name: unit})
         application = Application(name=unit.name)
-<<<<<<< HEAD
         api = Deployer(
             self.volume_service,
-            gear_client=fake_gear,
+            docker_client=fake_docker,
             network=self.network
         )
-=======
-        api = Deployer(create_volume_service(self), docker_client=fake_docker)
->>>>>>> dd98f088
         d = api.discover_node_configuration()
 
         self.assertEqual(NodeState(running=[application], not_running=[]),
@@ -712,15 +703,11 @@
 
         fake_docker = FakeDockerClient(units=units)
         applications = [Application(name=unit.name) for unit in units.values()]
-<<<<<<< HEAD
         api = Deployer(
             self.volume_service,
-            gear_client=fake_gear,
+            docker_client=fake_docker,
             network=self.network
         )
-=======
-        api = Deployer(create_volume_service(self), docker_client=fake_docker)
->>>>>>> dd98f088
         d = api.discover_node_configuration()
 
         self.assertEqual(sorted(applications),
@@ -745,15 +732,11 @@
                                     volume=AttachedVolume(name=unit.name,
                                                           mountpoint=None))
                         for unit in units.values()]
-<<<<<<< HEAD
         api = Deployer(
             self.volume_service,
-            gear_client=fake_gear,
+            docker_client=fake_docker,
             network=self.network
         )
-=======
-        api = Deployer(volume_service, docker_client=fake_docker)
->>>>>>> dd98f088
         d = api.discover_node_configuration()
 
         self.assertEqual(sorted(applications),
@@ -773,15 +756,11 @@
 
         fake_docker = FakeDockerClient(units=units)
         applications = [Application(name=unit.name)]
-<<<<<<< HEAD
         api = Deployer(
             self.volume_service,
-            gear_client=fake_gear,
+            docker_client=fake_docker,
             network=self.network
         )
-=======
-        api = Deployer(volume_service, docker_client=fake_docker)
->>>>>>> dd98f088
         d = api.discover_node_configuration()
         self.assertEqual(sorted(applications),
                          sorted(self.successResultOf(d).running))
@@ -796,15 +775,11 @@
 
         fake_docker = FakeDockerClient(units=units)
         applications = [Application(name=unit.name)]
-<<<<<<< HEAD
         api = Deployer(
             self.volume_service,
-            gear_client=fake_gear,
+            docker_client=fake_docker,
             network=self.network
         )
-=======
-        api = Deployer(create_volume_service(self), docker_client=fake_docker)
->>>>>>> dd98f088
         d = api.discover_node_configuration()
 
         self.assertEqual(NodeState(running=applications, not_running=[]),
@@ -826,15 +801,11 @@
         fake_docker = FakeDockerClient(units=units)
         applications = [Application(name=unit.name) for unit in units.values()]
         applications.sort()
-<<<<<<< HEAD
         api = Deployer(
             self.volume_service,
-            gear_client=fake_gear,
+            docker_client=fake_docker,
             network=self.network
         )
-=======
-        api = Deployer(create_volume_service(self), docker_client=fake_docker)
->>>>>>> dd98f088
         d = api.discover_node_configuration()
         result = self.successResultOf(d)
         result.not_running.sort()
@@ -851,7 +822,7 @@
         used_ports = frozenset([1, 3, 5, 1000])
         api = Deployer(
             create_volume_service(self),
-            gear_client=FakeGearClient(),
+            docker_client=FakeDockerClient(),
             network=make_memory_network(used_ports=used_ports)
         )
 
