# Copyright Hybrid Logic Ltd.  See LICENSE file for details.

"""Tests for :module:`flocker.node._docker`."""

from zope.interface.verify import verifyObject

from twisted.trial.unittest import TestCase
from twisted.python.filepath import FilePath

from ...testtools import random_name, make_with_init_tests
from .._docker import (
    IDockerClient, FakeDockerClient, AlreadyExists, PortMap, Unit,
    Environment, Volume)

from ...control._model import RestartAlways, RestartNever, RestartOnFailure


def make_idockerclient_tests(fixture):
    """
    Create a TestCase for IDockerClient.

    :param fixture: A fixture that returns a :class:`IDockerClient`
        provider.
    """
    class IDockerClientTests(TestCase):
        """
        Tests for :class:`IDockerClientTests`.

        These are functional tests if run against a real Docker daemon.
        """
        def test_interface(self):
            """The tested object provides :class:`IDockerClient`."""
            client = fixture(self)
            self.assertTrue(verifyObject(IDockerClient, client))

        def test_add_and_remove(self):
            """An added unit can be removed without an error."""
            client = fixture(self)
            name = random_name()
            d = client.add(name, u"busybox")
            d.addCallback(lambda _: client.remove(name))
            return d

        def test_no_double_add(self):
            """Adding a unit with name that already exists results in error."""
            client = fixture(self)
            name = random_name()
            d = client.add(name, u"busybox")

            def added(_):
                self.addCleanup(client.remove, name)
                return client.add(name, u"busybox")
            d.addCallback(added)
            d = self.assertFailure(d, AlreadyExists)
            d.addCallback(lambda exc: self.assertEqual(exc.args[0], name))
            return d

        def test_remove_nonexistent_is_ok(self):
            """Removing a non-existent unit does not result in a error."""
            client = fixture(self)
            name = random_name()
            return client.remove(name)

        def test_double_remove_is_ok(self):
            """Removing a unit twice in a row does not result in error."""
            client = fixture(self)
            name = random_name()
            d = client.add(name, u"busybox")
            d.addCallback(lambda _: client.remove(name))
            d.addCallback(lambda _: client.remove(name))
            return d

        def test_unknown_does_not_exist(self):
            """A unit that was never added does not exist."""
            client = fixture(self)
            name = random_name()
            d = client.exists(name)
            d.addCallback(self.assertFalse)
            return d

        def test_added_exists(self):
            """An added unit exists."""
            client = fixture(self)
            name = random_name()
            d = client.add(name, u"busybox")

            def added(_):
                self.addCleanup(client.remove, name)
                return client.exists(name)
            d.addCallback(added)
            d.addCallback(self.assertTrue)
            return d

        def test_removed_does_not_exist(self):
            """A removed unit does not exist."""
            client = fixture(self)
            name = random_name()
            d = client.add(name, u"openshift/busybox-http-app")
            d.addCallback(lambda _: client.remove(name))
            d.addCallback(lambda _: client.exists(name))
            d.addCallback(self.assertFalse)
            return d

        def test_added_is_listed(self):
            """An added unit is included in the output of ``list()``."""
            client = fixture(self)
            name = random_name()
            image = u"openshift/busybox-http-app"
            portmaps = (
                PortMap(internal_port=80, external_port=8080),
                PortMap(internal_port=5432, external_port=5432)
            )
            volumes = (
                Volume(node_path=FilePath(b'/tmp'),
                       container_path=FilePath(b'/var/lib/data')),
            )
            self.addCleanup(client.remove, name)
            d = client.add(
                name,
                image,
                ports=portmaps,
                volumes=volumes,
                mem_limit=100000000,
                cpu_shares=512,
                restart_policy=RestartAlways(),
            )
            d.addCallback(lambda _: client.list())

            expected = Unit(
                name=name, container_name=name, activation_state=u"active",
                container_image=image, ports=frozenset(portmaps),
                environment=None, volumes=frozenset(volumes),
                mem_limit=100000000, cpu_shares=512,
                restart_policy=RestartAlways(),
            )

            def got_list(units):
                result = units.pop()
                # This test is not concerned with a returned ``Unit``'s
                # ``container_name`` and unlike other properties of the
                # result, does not expect ``container_name`` to be any
                # particular value. Manually setting it below to a fixed
                # known value simply allows us to compare an entire Unit
                # object instead of individual properties and is therefore
                # a convenience measure.
                result.container_name = name
                self.assertEqual(result, expected)
            d.addCallback(got_list)
            return d

        def test_removed_is_not_listed(self):
            """A removed unit is not included in the output of ``list()``."""
            client = fixture(self)
            name = random_name()

            d = client.add(name, u"openshift/busybox-http-app")
            d.addCallback(lambda _: client.remove(name))
            d.addCallback(lambda _: client.list())

            def got_list(units):
                self.assertNotIn(name, [unit.name for unit in units])
            d.addCallback(got_list)
            return d

        def test_container_name(self):
            """
            Each unit also records the name of the container it is running in.
            """
            client = fixture(self)
            name = random_name()
            self.addCleanup(client.remove, name)
            d = client.add(name, u"busybox")
            d.addCallback(lambda _: client.list())

            def got_list(units):
                unit = [unit for unit in units if unit.name == name][0]
                self.assertIsInstance(unit.container_name, unicode)
            d.addCallback(got_list)
            return d

        def assert_restart_policy_round_trips(self, restart_policy):
            """
            Creating a container with the given restart policy creates a
            container that reports that same policy.

            :param IRestartPolicy restart_policy: The restart policy to test.
            """
            client = fixture(self)
            name = random_name()
            self.addCleanup(client.remove, name)
            d = client.add(name, u"busybox", restart_policy=restart_policy)
            d.addCallback(lambda _: client.list())

            def got_list(units):
                unit = [unit for unit in units if unit.name == name][0]
                self.assertEqual(unit.restart_policy, restart_policy)
            d.addCallback(got_list)
            return d

        def test_add_with_restart_never(self):
            """
            ``DockerClient.add`` when creating a container with a restart
            policy, of never will create a container with this policy.
            """
            return self.assert_restart_policy_round_trips(RestartNever())

        def test_add_with_restart_always(self):
            """
            ``DockerClient.add`` when creating a container with a restart
            policy, of always will create a container with this policy.
            """
            return self.assert_restart_policy_round_trips(RestartAlways())

        def test_add_with_restart_on_failure(self):
            """
            ``DockerClient.add`` when creating a container with a restart
            policy, of on failure will create a container with this policy.
            """
            return self.assert_restart_policy_round_trips(RestartOnFailure())

        def test_add_with_restart_on_failure_with_maximum_retry(self):
            """
            ``DockerClient.add`` when creating a container with a restart
            policy, of on failure with a retry count will create a container
            with this policy.
            """
            return self.assert_restart_policy_round_trips(
                RestartOnFailure(maximum_retry_count=5))

    return IDockerClientTests


class FakeIDockerClientTests(
        make_idockerclient_tests(lambda t: FakeDockerClient())):
    """
    ``IDockerClient`` tests for ``FakeDockerClient``.
    """


class FakeDockerClientImplementationTests(TestCase):
    """
    Tests for implementation details of ``FakeDockerClient``.
    """
    def test_units_default(self):
        """
        ``FakeDockerClient._units`` is an empty dict by default.
        """
        self.assertEqual({}, FakeDockerClient()._units)

    def test_units_override(self):
        """
        ``FakeDockerClient._units`` can be supplied in the constructor.
        """
        units = {u'foo': Unit(name=u'foo', container_name=u'foo',
                              activation_state=u'active',
                              container_image=u'flocker/flocker:v1.0.0')}
        self.assertEqual(units, FakeDockerClient(units=units)._units)


class PortMapInitTests(
        make_with_init_tests(
            record_type=PortMap,
            kwargs=dict(
                internal_port=5678,
                external_port=910,
            )
        )
):
    """
    Tests for ``PortMap.__init__``.
    """


class PortMapTests(TestCase):
    """
    Tests for ``PortMap``.

    XXX: The equality tests in this case are incomplete. See
    https://github.com/hynek/characteristic/issues/4 for a proposed solution to
    this.
    """
    def test_repr(self):
        """
        ``PortMap.__repr__`` shows the internal and external ports.
        """
        self.assertEqual(
            "<PortMap(internal_port=5678, external_port=910)>",
            repr(PortMap(internal_port=5678, external_port=910))
        )

    def test_equal(self):
        """
        ``PortMap`` instances with the same internal and external ports compare
        equal.
        """
        self.assertEqual(
            PortMap(internal_port=5678, external_port=910),
            PortMap(internal_port=5678, external_port=910),
        )

    def test_not_equal(self):
        """
        ``PortMap`` instances with the different internal and external ports do
        not compare equal.
        """
        self.assertNotEqual(
            PortMap(internal_port=5678, external_port=910),
            PortMap(internal_port=1516, external_port=1718)
        )


class UnitInitTests(
        make_with_init_tests(
            record_type=Unit,
            kwargs=dict(
                name=u'site-example.com',
                container_name=u'flocker--site-example.com',
                activation_state=u'active',
                container_image=u'flocker/flocker:v1.0.0',
                ports=(PortMap(internal_port=80, external_port=8080),),
                environment=Environment(variables={u'foo': u'bar'}),
                restart_policy=RestartAlways(),
            ),
            expected_defaults=dict(
                ports=(), container_image=None, environment=None,
                restart_policy=RestartNever())
        )
):
    """
    Tests for ``Unit.__init__``.
    """


class UnitTests(TestCase):
    """
    Tests for ``Unit``.

    XXX: The equality tests in this case are incomplete. See
    https://github.com/hynek/characteristic/issues/4 for a proposed solution to
    this.
    """
    def test_repr(self):
        """
        ``Unit.__repr__`` shows the name, activation_state, container_image,
        and ports.
        """
        self.assertEqual(
            "<Unit(name=u'site-example.com', "
            "container_name=u'flocker--site-example.com', "
            "activation_state=u'active', "
            "container_image=u'flocker/flocker:v1.0.0', ports=[], "
            "environment=None, "
            "volumes=[<Volume(node_path=FilePath('/tmp'), "
            "container_path=FilePath('/blah'))>], "
            "mem_limit=None, cpu_shares=None, "
<<<<<<< HEAD
            "restart_policy=<RestartNever(name=u'never')>)>",
=======
            "restart_policy=RestartNever())>",
>>>>>>> 64e9f8ed

            repr(Unit(name=u'site-example.com',
                      container_name=u'flocker--site-example.com',
                      activation_state=u'active',
                      container_image=u'flocker/flocker:v1.0.0',
                      ports=[], environment=None,
                      volumes=[Volume(node_path=FilePath(b'/tmp'),
                                      container_path=FilePath(b'/blah'))])),
        )


class EnvironmentInitTests(
        make_with_init_tests(
            record_type=Environment,
            kwargs=dict(
                variables=dict(foo="bar"),
            ),
        )
):
    """
    Tests for ``Environment.__init__``.
    """


class EnvironmentTests(TestCase):
    """
    Tests for ``Environment``.
    """
    def test_to_dict(self):
        """
        ``Environment.to_dict`` returns a dictionary containing the
        the environment variables as key/value entries.
        """
        variables = {'baz': 'qux', 'foo': 'bar'}
        environment = Environment(variables=frozenset(variables.items()))

        self.assertEqual(environment.to_dict(), variables)

    def test_repr(self):
        """
        ``Environment.__repr__`` shows the id and variables.
        """
        self.assertEqual(
            "<Environment("
            "variables=frozenset([('foo', 'bar')]))>",
            repr(Environment(variables=frozenset(dict(foo="bar").items())))
        )


class VolumeInitTests(
        make_with_init_tests(
            record_type=Volume,
            kwargs=dict(
                node_path=FilePath(b"/tmp"),
                container_path=FilePath(b"/blah"),
            ),
        )
):
    """
    Tests for ``Volume.__init__``.
    """<|MERGE_RESOLUTION|>--- conflicted
+++ resolved
@@ -353,11 +353,7 @@
             "volumes=[<Volume(node_path=FilePath('/tmp'), "
             "container_path=FilePath('/blah'))>], "
             "mem_limit=None, cpu_shares=None, "
-<<<<<<< HEAD
-            "restart_policy=<RestartNever(name=u'never')>)>",
-=======
             "restart_policy=RestartNever())>",
->>>>>>> 64e9f8ed
 
             repr(Unit(name=u'site-example.com',
                       container_name=u'flocker--site-example.com',
