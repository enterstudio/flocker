# Copyright ClusterHQ Inc.  See LICENSE file for details.

"""
An HTTP API implementing the Docker Volumes Plugin API.

See https://github.com/docker/docker/tree/master/docs/extend for details.
"""

from functools import wraps
from uuid import UUID

import yaml

from bitmath import GiB

from twisted.python.filepath import FilePath
from twisted.internet.task import deferLater

from klein import Klein

from ..restapi import structured
from ..control._config import dataset_id_from_name
from ..apiclient import DatasetAlreadyExists


SCHEMA_BASE = FilePath(__file__).sibling(b'schema')
SCHEMAS = {
    b'/types.json': yaml.safe_load(
        SCHEMA_BASE.child(b'types.yml').getContent()),
    b'/endpoints.json': yaml.safe_load(
        SCHEMA_BASE.child(b'endpoints.yml').getContent()),
    }


# The default size of a created volume:
DEFAULT_SIZE = int(GiB(100).to_Byte().value)


def _endpoint(name):
    """
    Decorator factory for API endpoints, adding appropriate JSON in/out
    encoding.

    :param unicode name: The name of the endpoint in the schema.

    :return: Decorator for a method.
    """
    def decorator(f):
        @wraps(f)
        @structured(
            inputSchema={},
            outputSchema={u"$ref": u"/endpoints.json#/definitions/" + name},
            schema_store=SCHEMAS)
        def wrapped(*args, **kwargs):
            return f(*args, **kwargs)
        return wrapped
    return decorator


class VolumePlugin(object):
    """
    An implementation of the Docker Volumes Plugin API.

    We don't validate inputs with a schema since this is pre-existing code
    maintained by someone else, and lacking a schema provided by Docker we
    can't be sure they won't change things in minor ways. We do validate
    outputs to ensure we output the documented requirements.
    """
    _POLL_INTERNVAL = 0.05

    app = Klein()

    def __init__(self, reactor, flocker_client, node_id):
        """
        :param IReactorTime reactor: Reactor time interface implementation.
        :param IFlockerAPIV1Client flocker_client: Client that allows
            communication with Flocker.
        :param UUID node_id: The identity of the local node this plugin is
            running on.
        """
        self._reactor = reactor
        self._flocker_client = flocker_client
        self._node_id = node_id

    @app.route("/Plugin.Activate", methods=["POST"])
    @_endpoint(u"PluginActivate")
    def plugin_activate(self):
        """
        Return which Docker plugin APIs this object supports.
        """
        return {u"Implements": [u"VolumeDriver"]}

    @app.route("/VolumeDriver.Remove", methods=["POST"])
    @_endpoint(u"Remove")
    def volumedriver_remove(self, Name):
        """
        Remove a Docker volume.

        :param unicode Name: The name of the volume.

        In practice we don't actually delete anything. As a multi-node
        volume driver we want to keep volumes around beyond lifetime of a
        specific container, or even a single node, so we don't delete
        datasets based on information from Docker.

        :return: Result indicating success.
        """
        return {u"Err": None}

    @app.route("/VolumeDriver.Unmount", methods=["POST"])
    @_endpoint(u"Unmount")
    def volumedriver_unmount(self, Name):
        """
        The Docker container is no longer using the given volume.

        :param unicode Name: The name of the volume.

        For now this does nothing. In FLOC-2755 this will release the
        lease acquired for the dataset by the ``VolumeDriver.Mount``
        handler.

        :return: Result indicating success.
        """
        return {u"Err": None}

    @app.route("/VolumeDriver.Create", methods=["POST"])
    @_endpoint(u"Create")
    def volumedriver_create(self, Name):
        """
        Create a volume with the given name.

        We hash the name to give a consistent dataset. This ensures that
        if due to race condition we attempt to create two volumes with
        same name only one will be created.

        We also check for existence of matching dataset based on
        ``"name"`` field in metadata, in case we're talking to cluster
        that has datasets that weren't created with this hashing
        mechanism.

        If there is a duplicate we don't return an error, but rather
        success: we will likely get unneeded creates from Docker since it
        doesn't necessarily know about existing persistent volumes.

        :param unicode Name: The name of the volume.

        :return: Result indicating success.
        """
        listing = self._flocker_client.list_datasets_configuration()

        def got_configured(configured):
            for dataset in configured:
                if dataset.metadata.get(u"name") == Name:
                    raise DatasetAlreadyExists
        listing.addCallback(got_configured)

        creating = listing.addCallback(
            lambda _: self._flocker_client.create_dataset(
                self._node_id, DEFAULT_SIZE, metadata={u"name": Name},
                dataset_id=UUID(dataset_id_from_name(Name))))
        creating.addErrback(lambda reason: reason.trap(DatasetAlreadyExists))
        creating.addCallback(lambda _: {u"Err": None})
        return creating

    @app.route("/VolumeDriver.Mount", methods=["POST"])
    @_endpoint(u"Mount")
    def volumedriver_mount(self, Name):
        """
        Move a volume with the given name to the current node and mount it.

        Since we need to return the filesystem path we wait until the
        dataset is mounted locally.

        :param unicode Name: The name of the volume.

        :return: Result indicating success.
        """
        dataset_id = UUID(dataset_id_from_name(Name))
        d = self._flocker_client.move_dataset(self._node_id, dataset_id)

        def get_state():
            d = self._flocker_client.list_datasets_state()

            def got_state(datasets):
                datasets = [dataset for dataset in datasets
                            if dataset.dataset_id == dataset_id]
                if datasets and datasets[0].primary == self._node_id:
                    return datasets[0].path
<<<<<<< HEAD
                return deferLater(self._reactor, 0.05, get_state)
=======
                return deferLater(
                    self._reactor, self._POLL_INTERNVAL, get_state)
>>>>>>> fa0ec7cf
            d.addCallback(got_state)
            return d
        d.addCallback(lambda _: get_state())
        d.addCallback(lambda path: {u"Err": None,
                                    u"Mountpoint": path.path})
<<<<<<< HEAD
        return d
=======
        return d
>>>>>>> fa0ec7cf
<|MERGE_RESOLUTION|>--- conflicted
+++ resolved
@@ -186,19 +186,11 @@
                             if dataset.dataset_id == dataset_id]
                 if datasets and datasets[0].primary == self._node_id:
                     return datasets[0].path
-<<<<<<< HEAD
-                return deferLater(self._reactor, 0.05, get_state)
-=======
                 return deferLater(
                     self._reactor, self._POLL_INTERNVAL, get_state)
->>>>>>> fa0ec7cf
             d.addCallback(got_state)
             return d
         d.addCallback(lambda _: get_state())
         d.addCallback(lambda path: {u"Err": None,
                                     u"Mountpoint": path.path})
-<<<<<<< HEAD
-        return d
-=======
-        return d
->>>>>>> fa0ec7cf
+        return d