--- conflicted
+++ resolved
@@ -46,40 +46,6 @@
 }
 
 ARCHIVE_BUCKET = 'clusterhq-archive'
-
-<<<<<<< HEAD
-CLUSTERHQ_REPO = {
-    'fedora-20': "https://s3.amazonaws.com/{archive_bucket}/"
-                 "fedora/clusterhq-release$(rpm -E %dist).noarch.rpm".format(
-                     archive_bucket=ARCHIVE_BUCKET,
-                 ),
-    'centos-7': "https://s3.amazonaws.com/{archive_bucket}/"
-                "centos/clusterhq-release$(rpm -E %dist).noarch.rpm".format(
-                    archive_bucket=ARCHIVE_BUCKET,
-                    ),
-    # FLOC-1828 TODO - use ubuntu rather than ubuntu-testing
-
-    # This could hardcode the version numbers for the Ubuntu repositories
-    # instead of using ``lsb_release`` but that allows instructions to be
-    # shared between versions, and for earlier error reporting if you try to
-    # install on a separate version. The $(ARCH) part must be left unevaluated,
-    # hence the backslash escapes (one to make shell ignore the $ as a
-    # substitution marker, and then doubled to make Python ignore the \ as an
-    # escape marker). The output of this value then goes into
-    # /etc/apt/sources.list which does its own substitution on $(ARCH) during a
-    # subsequent apt-get update
-
-    'ubuntu-14.04': 'https://{archive_bucket}.s3.amazonaws.com/ubuntu-testing/'
-                    '$(lsb_release --release --short)/\\$(ARCH)'.format(
-                        archive_bucket=ARCHIVE_BUCKET
-                    ),
-
-    'ubuntu-15.04': 'https://{archive_bucket}.s3.amazonaws.com/ubuntu-testing/'
-                    '$(lsb_release --release --short)/\\$(ARCH)'.format(
-                        archive_bucket=ARCHIVE_BUCKET
-                    ),
-}
-=======
 
 def get_repository_url(distribution, flocker_version):
     """
@@ -126,7 +92,16 @@
                             key='ubuntu' + get_package_key_suffix(
                                 flocker_version),
                         ),
+
+        'ubuntu-15.04': 'https://{archive_bucket}.s3.amazonaws.com/{key}/'
+                        '$(lsb_release --release --short)/\\$(ARCH)'.format(
+                            archive_bucket=ARCHIVE_BUCKET,
+                            key='ubuntu' + get_package_key_suffix(
+                                flocker_version),
+                        ),
     }
+
+
 
     try:
         return distribution_to_url[distribution]
@@ -138,7 +113,6 @@
     """
     Raised if trying to support a distribution which is not supported.
     """
->>>>>>> a29c8026
 
 
 @attributes(['distribution'])
