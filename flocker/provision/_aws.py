--- conflicted
+++ resolved
@@ -10,11 +10,6 @@
     provision,
     task_install_ssh_key,
     task_upgrade_kernel,
-<<<<<<< HEAD
-    task_upgrade_selinux,
-=======
-    task_upgrade_kernel_centos,
->>>>>>> c10c09cf
     task_enable_updates_testing
 )
 
