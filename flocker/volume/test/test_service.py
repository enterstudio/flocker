# Copyright Hybrid Logic Ltd.  See LICENSE file for details.

"""Tests for :module:`flocker.volume.service`."""

from __future__ import absolute_import

import json
import os
from unittest import skipIf
from uuid import uuid4

from zope.interface.verify import verifyObject

from twisted.application.service import IService
from twisted.internet.task import Clock
from twisted.python.filepath import FilePath, Permissions
from twisted.trial.unittest import TestCase

from ..service import (
<<<<<<< HEAD
    VolumeService, CreateConfigurationError, Volume, DEFAULT_CONFIG_PATH,
    WAIT_FOR_VOLUME_INTERVAL
=======
    VolumeService, CreateConfigurationError, Volume,
>>>>>>> a095373c
    )
from ..filesystems.memory import FilesystemStoragePool
from .._ipc import FakeNode, RemoteVolumeManager
from ...testtools import skip_on_broken_permissions


class VolumeServiceStartupTests(TestCase):
    """
    Tests for :class:`VolumeService` startup.
    """
    def test_interface(self):
        """:class:`VolumeService` implements :class:`IService`."""
        self.assertTrue(verifyObject(IService,
                                     VolumeService(FilePath(""), None)))

    def test_no_config_UUID(self):
        """If no config file exists in the given path, a new UUID is chosen."""
        service = VolumeService(FilePath(self.mktemp()), None)
        service.startService()
        service2 = VolumeService(FilePath(self.mktemp()), None)
        service2.startService()
        self.assertNotEqual(service.uuid, service2.uuid)

    def test_no_config_written(self):
        """If no config file exists, a new one is written with the UUID."""
        path = FilePath(self.mktemp())
        service = VolumeService(path, None)
        service.startService()
        config = json.loads(path.getContent())
        self.assertEqual({u"uuid": service.uuid, u"version": 1}, config)

    def test_no_config_directory(self):
        """The config file's parent directory is created if it
        doesn't exist."""
        path = FilePath(self.mktemp()).child(b"config.json")
        service = VolumeService(path, None)
        service.startService()
        self.assertTrue(path.exists())

    @skipIf(os.getuid() == 0, "root doesn't get permission errors.")
    @skip_on_broken_permissions
    def test_config_makedirs_failed(self):
        """If creating the config directory fails then CreateConfigurationError
        is raised."""
        path = FilePath(self.mktemp())
        path.makedirs()
        path.chmod(0)
        self.addCleanup(path.chmod, 0o777)
        path = path.child(b"dir").child(b"config.json")
        service = VolumeService(path, None)
        self.assertRaises(CreateConfigurationError, service.startService)

    @skipIf(os.getuid() == 0, "root doesn't get permission errors.")
    @skip_on_broken_permissions
    def test_config_write_failed(self):
        """If writing the config fails then CreateConfigurationError
        is raised."""
        path = FilePath(self.mktemp())
        path.makedirs()
        path.chmod(0)
        self.addCleanup(path.chmod, 0o777)
        path = path.child(b"config.json")
        service = VolumeService(path, None)
        self.assertRaises(CreateConfigurationError, service.startService)

    def test_config(self):
        """If a config file exists, the UUID is loaded from it."""
        path = self.mktemp()
        service = VolumeService(FilePath(path), None)
        service.startService()
        service2 = VolumeService(FilePath(path), None)
        service2.startService()
        self.assertEqual(service.uuid, service2.uuid)


class VolumeServiceAPITests(TestCase):
    """Tests for the ``VolumeService`` API."""

    def test_create_result(self):
        """``create()`` returns a ``Deferred`` that fires with a ``Volume``."""
        pool = FilesystemStoragePool(FilePath(self.mktemp()))
        service = VolumeService(FilePath(self.mktemp()), pool)
        service.startService()
        d = service.create(u"myvolume")
        self.assertEqual(
            self.successResultOf(d),
            Volume(uuid=service.uuid, name=u"myvolume", _pool=pool))

    def test_create_filesystem(self):
        """``create()`` creates the volume's filesystem."""
        pool = FilesystemStoragePool(FilePath(self.mktemp()))
        service = VolumeService(FilePath(self.mktemp()), pool)
        service.startService()
        volume = self.successResultOf(service.create(u"myvolume"))
        self.assertTrue(pool.get(volume).get_path().isdir())

    @skip_on_broken_permissions
    def test_create_mode(self):
        """The created filesystem is readable/writable/executable by anyone.

        A better alternative will be implemented in
        https://github.com/ClusterHQ/flocker/issues/34
        """
        pool = FilesystemStoragePool(FilePath(self.mktemp()))
        service = VolumeService(FilePath(self.mktemp()), pool)
        service.startService()
        volume = self.successResultOf(service.create(u"myvolume"))
        self.assertEqual(pool.get(volume).get_path().getPermissions(),
                         Permissions(0777))

    def test_push_different_uuid(self):
        """Pushing a remotely-owned volume results in a ``ValueError``."""
        pool = FilesystemStoragePool(FilePath(self.mktemp()))
        service = VolumeService(FilePath(self.mktemp()), pool)
        service.startService()

        volume = Volume(uuid=u"wronguuid", name=u"blah", _pool=pool)
        self.assertRaises(ValueError, service.push, volume,
                          RemoteVolumeManager(FakeNode()))

    def test_push_writes_filesystem(self):
        """Pushing a locally-owned volume writes its filesystem to the remote
        process."""
        pool = FilesystemStoragePool(FilePath(self.mktemp()))
        service = VolumeService(FilePath(self.mktemp()), pool)
        service.startService()
        volume = self.successResultOf(service.create(u"myvolume"))
        filesystem = volume.get_filesystem()
        filesystem.get_path().child(b"foo").setContent(b"blah")
        with filesystem.reader() as reader:
            data = reader.read()
        node = FakeNode()

        service.push(volume, RemoteVolumeManager(node))
        self.assertEqual(node.stdin.read(), data)

    def test_receive_local_uuid(self):
        """If a volume with same uuid as service is received, ``ValueError`` is
        raised."""
        pool = FilesystemStoragePool(FilePath(self.mktemp()))
        service = VolumeService(FilePath(self.mktemp()), pool)
        service.startService()

        self.assertRaises(ValueError, service.receive,
                          service.uuid.encode("ascii"), b"lalala", None)

    def test_receive_creates_volume(self):
        """Receiving creates a volume with the given uuid and name."""
        pool = FilesystemStoragePool(FilePath(self.mktemp()))
        service = VolumeService(FilePath(self.mktemp()), pool)
        service.startService()
        volume = self.successResultOf(service.create(u"myvolume"))
        filesystem = volume.get_filesystem()

        manager_uuid = unicode(uuid4())

        with filesystem.reader() as reader:
            service.receive(manager_uuid, u"newvolume", reader)
        new_volume = Volume(uuid=manager_uuid, name=u"newvolume", _pool=pool)
        d = service.enumerate()

        def got_volumes(volumes):
            # Consume the generator into a list.  Using `assertIn` on a
            # generator produces bad failure messages.
            volumes = list(volumes)
            self.assertIn(new_volume, volumes)
        d.addCallback(got_volumes)
        return d

    def test_receive_creates_files(self):
        """Receiving creates filesystem with the given push data."""
        pool = FilesystemStoragePool(FilePath(self.mktemp()))
        service = VolumeService(FilePath(self.mktemp()), pool)
        service.startService()
        volume = self.successResultOf(service.create(u"myvolume"))
        filesystem = volume.get_filesystem()
        filesystem.get_path().child(b"afile").setContent(b"lalala")

        manager_uuid = unicode(uuid4())

        with filesystem.reader() as reader:
            service.receive(manager_uuid, u"newvolume", reader)

        new_volume = Volume(uuid=manager_uuid, name=u"newvolume", _pool=pool)
        root = new_volume.get_filesystem().get_path()
        self.assertTrue(root.child(b"afile").getContent(), b"lalala")

    def test_enumerate_no_volumes(self):
        """``enumerate()`` returns no volumes when there are no volumes."""
        pool = FilesystemStoragePool(FilePath(self.mktemp()))
        service = VolumeService(FilePath(self.mktemp()), pool)
        service.startService()
        volumes = self.successResultOf(service.enumerate())
        self.assertEqual([], list(volumes))

    def test_enumerate_some_volumes(self):
        """``enumerate()`` returns all volumes previously ``create()``ed."""
        pool = FilesystemStoragePool(FilePath(self.mktemp()))
        service = VolumeService(FilePath(self.mktemp()), pool)
        service.startService()
        names = {u"somevolume", u"anotherone", u"lastone"}
        expected = {
            self.successResultOf(service.create(name))
            for name in names}
        service2 = VolumeService(FilePath(self.mktemp()), pool)
        service2.startService()
        actual = self.successResultOf(service2.enumerate())
        self.assertEqual(expected, set(actual))

    def test_enumerate_a_volume_with_period(self):
        """``enumerate()`` returns a volume previously ``create()``ed when its
        name includes a period."""
        pool = FilesystemStoragePool(FilePath(self.mktemp()))
        service = VolumeService(FilePath(self.mktemp()), pool)
        service.startService()
        expected = self.successResultOf(service.create(u"some.volume"))
        actual = self.successResultOf(service.enumerate())
        self.assertEqual([expected], list(actual))

    def test_enumerate_skips_other_filesystems(self):
        """
        The result of ``enumerate()`` does not include any volumes representing
        filesystems named outside of the Flocker naming convention (which may
        have been created directly by the user).
        """
        path = FilePath(self.mktemp())
        path.child(b"arbitrary stuff").makedirs()
        path.child(b"stuff\tarbitrary").makedirs()
        path.child(b"non-uuid.stuff").makedirs()

        pool = FilesystemStoragePool(path)
        service = VolumeService(FilePath(self.mktemp()), pool)
        service.startService()

        name = u"good volume name"
        self.successResultOf(service.create(name))

        volumes = list(self.successResultOf(service.enumerate()))
        self.assertEqual(
            [Volume(uuid=service.uuid, name=name, _pool=pool)],
            volumes)


class VolumeTests(TestCase):
    """Tests for ``Volume``."""

    def test_equality(self):
        """Volumes are equal if they have the same name, uuid and pool."""
        pool = object()
        v1 = Volume(uuid=u"123", name=u"456", _pool=pool)
        v2 = Volume(uuid=u"123", name=u"456", _pool=pool)
        self.assertTrue(v1 == v2)
        self.assertFalse(v1 != v2)

    def test_inequality_uuid(self):
        """Volumes are unequal if they have different uuids."""
        pool = object()
        v1 = Volume(uuid=u"123", name=u"456", _pool=pool)
        v2 = Volume(uuid=u"123zz", name=u"456", _pool=pool)
        self.assertTrue(v1 != v2)
        self.assertFalse(v1 == v2)

    def test_inequality_name(self):
        """Volumes are unequal if they have different names."""
        pool = object()
        v1 = Volume(uuid=u"123", name=u"456", _pool=pool)
        v2 = Volume(uuid=u"123", name=u"456zz", _pool=pool)
        self.assertTrue(v1 != v2)
        self.assertFalse(v1 == v2)

    def test_inequality_pool(self):
        """Volumes are unequal if they have different pools."""
        v1 = Volume(uuid=u"123", name=u"456", _pool=object())
        v2 = Volume(uuid=u"123", name=u"456", _pool=object())
        self.assertTrue(v1 != v2)
        self.assertFalse(v1 == v2)

    def test_get_filesystem(self):
        """``Volume.get_filesystem`` returns the filesystem for the volume."""
        pool = FilesystemStoragePool(FilePath(self.mktemp()))
        volume = Volume(uuid=u"123", name=u"456", _pool=pool)
        self.assertEqual(volume.get_filesystem(), pool.get(volume))

    def test_container_name(self):
        """The volume's container name adds a ``"flocker-"`` prefix and
        ``"-data"`` suffix.
        """
        volume = Volume(uuid=u"123", name=u"456", _pool=object())
        self.assertEqual(volume._container_name, b"flocker-456-data")


class VolumeOwnerChangeTests(TestCase):
    """
    Tests for ``Volume.change_owner``.
    """
    def setUp(self):
        """
        Create a ``VolumeService`` pointing at a new pool.
        """
        pool = FilesystemStoragePool(FilePath(self.mktemp()))
        self.service = VolumeService(FilePath(self.mktemp()), pool)
        self.service.startService()
        self.other_uuid = unicode(uuid4())

    def test_return(self):
        """
        ``Volume.change_owner`` returns a ``Deferred`` that fires with a new
        ``Volume`` with the new owner UUID and the same name.
        """
        volume = self.successResultOf(self.service.create(u"myvolume"))
        new_volume = self.successResultOf(volume.change_owner(self.other_uuid))
        self.assertEqual({'uuid': new_volume.uuid, 'name': new_volume.name},
                         {'uuid': self.other_uuid, 'name': u"myvolume"})

    def test_filesystem(self):
        """
        The filesystem for the new ``Volume`` preserves data from the old one.
        """
        volume = self.successResultOf(self.service.create(u"myvolume"))
        mount = volume.get_filesystem().get_path()
        mount.child(b'file').setContent(b'content')
        new_volume = self.successResultOf(volume.change_owner(self.other_uuid))
        new_mount = new_volume.get_filesystem().get_path()
        self.assertEqual(new_mount.child(b'file').getContent(), b'content')

    def test_enumerate(self):
        """
        The volumes returned from ``VolumeService.enumerate`` replace the old
        volume with the one returned by ``Volume.change_owner``.
        """
        volume = self.successResultOf(self.service.create(u"myvolume"))
        new_volume = self.successResultOf(volume.change_owner(self.other_uuid))
        volumes = set(self.successResultOf(self.service.enumerate()))
        self.assertEqual({new_volume}, volumes)


class WaitForVolumeTests(TestCase):
    """"
    Tests for ``VolumeService.wait_for_volume``.
    """

    def setUp(self):
        """
        Create a ``VolumeService`` pointing at a new pool.
        """
        self.clock = Clock()
        self.pool = FilesystemStoragePool(FilePath(self.mktemp()))
        self.service = VolumeService(FilePath(self.mktemp()), self.pool,
                                     reactor=self.clock)
        self.service.startService()

    def test_existing_volume(self):
        """
        If the volume already exists, the deferred returned by
        ``VolumeService.wait_for_volume`` has already fired with the
        corresponding ``Volume``.
        """
        volume = self.successResultOf(self.service.create(u'volume'))
        wait = self.service.wait_for_volume(u'volume')
        self.assertEqual(self.successResultOf(wait), volume)

    def test_created_volume(self):
        """
        The deferred returned by ``VolumeService.wait_for_volume`` fires
        with the corresponding ``Volume`` after the volume has been created.
        """
        wait = self.service.wait_for_volume(u'volume')
        volume = self.successResultOf(self.service.create(u'volume'))
        self.clock.advance(WAIT_FOR_VOLUME_INTERVAL)
        self.assertEqual(self.successResultOf(wait), volume)

    def test_late_created_volume(self):
        """
        The deferred returned by ``VolumeService.wait_for_volume`` fires
        with the corresponding ``Volume`` after the volume has been created,
        even if the volume is available after the first iteration.
        """
        wait = self.service.wait_for_volume(u'volume')
        self.clock.advance(WAIT_FOR_VOLUME_INTERVAL)
        volume = self.successResultOf(self.service.create(u'volume'))
        self.clock.advance(WAIT_FOR_VOLUME_INTERVAL)
        self.assertEqual(self.successResultOf(wait), volume)

    def test_no_volume(self):
        """
        If the volume doesn't exist, the deferred returned by
        ``VolumeService.wait_for_volume`` has not fired.
        """
        self.assertNoResult(self.service.wait_for_volume(u'volume'))

    def test_remote_volume(self):
        """
        If the volume doesn't exist, the deferred returned by
        The deferred returned by ``VolumeService.wait_for_volume`` does not
        fire when a remote volume with the same name is received.
        """
        other_uuid = unicode(uuid4())
        remote_volume = Volume(uuid=other_uuid, name=u"volume",
                               _pool=self.pool)
        self.successResultOf(self.pool.create(remote_volume))

        self.assertNoResult(self.service.wait_for_volume(u'volume'))<|MERGE_RESOLUTION|>--- conflicted
+++ resolved
@@ -17,12 +17,8 @@
 from twisted.trial.unittest import TestCase
 
 from ..service import (
-<<<<<<< HEAD
-    VolumeService, CreateConfigurationError, Volume, DEFAULT_CONFIG_PATH,
+    VolumeService, CreateConfigurationError, Volume,
     WAIT_FOR_VOLUME_INTERVAL
-=======
-    VolumeService, CreateConfigurationError, Volume,
->>>>>>> a095373c
     )
 from ..filesystems.memory import FilesystemStoragePool
 from .._ipc import FakeNode, RemoteVolumeManager
