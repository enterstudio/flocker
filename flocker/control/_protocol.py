# Copyright Hybrid Logic Ltd.  See LICENSE file for details.

"""
Communication protocol between control service and convergence agent.

THIS CODE IS INSECURE AND SHOULD NOT BE DEPLOYED IN ANY FORM UNTIL
https://clusterhq.atlassian.net/browse/FLOC-1241 IS FIXED.

The cluster is composed of a control service server, and convergence
agents. The code below implicitly assumes convergence agents are
node-specific, but that will likely change and involve additinal commands.

Interactions:

* The control service knows the desired configuration for the cluster.
  Every time it changes it notifies the convergence agents using the
  ClusterStatusCommand.
* The convergence agents know the state of nodes. Whenever node state
  changes they notify the control service with a NodeStateCommand.
* The control service caches the current state of all nodes. Whenever the
  control service receives an update to the state of a specific node via a
  NodeStateCommand, the control service then aggregates that update with
  the rest of the nodes' state and sends a ClusterStatusCommand to all
  convergence agents.
"""

from pickle import dumps, loads

from zope.interface import Interface

from twisted.protocols.amp import (
    Argument, Command, Integer, String, CommandLocator, BoxDispatcher, AMP,
)

from ._persistence import serialize_deployment, deserialize_deployment


class NodeStateArgument(Argument):
    """
    AMP argument that takes a ``NodeState`` object.
    """
    def fromString(self, in_bytes):
        return loads(in_bytes)

    def toString(self, node_state):
        return dumps(node_state)


class DeploymentArgument(Argument):
    """
    AMP argument that takes a ``Deployment`` object.
    """
    def fromString(self, in_bytes):
        return deserialize_deployment(in_bytes)

    def toString(self, deployment):
        return serialize_deployment(deployment)


class VersionCommand(Command):
    """
    Return configuration protocol version of the control service.

    Semantic versioning: Major version changes implies incompatibility.
    """
    arguments = []
    response = [('major', Integer())]


class ClusterStatusCommand(Command):
    """
    Used by the control service to inform a convergence agent of the
    latest cluster state and desired configuration.

    Having both as a single command simplifies the decision making process
    in the convergence agent during startup.
    """
    arguments = [('configuration', DeploymentArgument()),
                 ('state', DeploymentArgument())]
    response = []


class NodeStateCommand(Command):
    """
    Used by a convergence agent to update the control service about the
    status of a particular node.
    """
    arguments = [('hostname', String()),
                 ('node_state', NodeStateArgument())]
    response = []


class ControlServiceLocator(CommandLocator):
    """
    Control service side of the protocol.
    """
    def __init__(self, cluster_state):
        """
        :param ClusterStateService cluster_state: Object that records known
            cluster state.
        """
        self.cluster_state = cluster_state

    @VersionCommand.responder
    def version(self):
        return {"major": 1}

    @NodeStateCommand.responder
    def node_changed(self, hostname, node_state):
        self.cluster_state.update_node_state(hostname, node_state)
        return {}


class IConvergenceAgent(Interface):
    """
    The agent that will receive notifications from control service.

    This is a little sketchy; it will be solidified in
    https://clusterhq.atlassian.net/browse/FLOC-1255
    """
    def connected(client):
        """
        The client has connected to the control service.

        :param AgentClient client: The connected client.
        """

    def disconnected():
        """
        The client has disconnected from the control service.
        """

    def cluster_updated(configuration, cluster_state):
        """
        The cluster's desired configuration or actual state have changed.

        :param Deployment configuration: The desired configuration for the
            cluster.

        :param Deployment cluster_state: The current state of the
            cluster. Mostly useful for what it tells the agent about
            non-local state, since the agent's knowledge of local state is
            canonical.
        """


class _AgentLocator(CommandLocator):
    """
    Command locator for convergence agent.
    """
    def __init__(self, agent):
        """
        :param IConvergenceAgent agent: Convergence agent to notify of changes.
        """
        CommandLocator.__init__(self)
        self.agent = agent

<<<<<<< HEAD
    def connectionMade(self):
        self.agent.connected(self)
=======
    @ClusterStatusCommand.responder
    def cluster_updated(self, configuration, state):
        self.agent.cluster_updated(configuration, state)
        return {}


class _AgentBoxReceiver(BoxDispatcher):
    """
    Box receiver for convergence agent.
    """
    def __init__(self, agent, locator):
        """
        :param IConvergenceAgent agent: Convergence agent to notify of changes.
        :param _AgentLocator locator: The locator.
        """
        BoxDispatcher.__init__(self, locator)
        self.agent = agent

    def startReceivingBoxes(self, box_sender):
        BoxDispatcher.startReceivingBoxes(self, box_sender)
        self.agent.connected()
>>>>>>> c35e5e5b

    def stopReceivingBoxes(self, reason):
        BoxDispatcher.stopReceivingBoxes(self, reason)
        self.agent.disconnected()


def build_agent_client(agent):
    """
    Create convergence agent side of the protocol.

    :param IConvergenceAgent agent: Convergence agent to notify of changes.

    :return AMP: protocol instance setup for client.
    """
    locator = _AgentLocator(agent)
    return AMP(boxReceiver=_AgentBoxReceiver(agent, locator),
               locator=locator)<|MERGE_RESOLUTION|>--- conflicted
+++ resolved
@@ -155,10 +155,6 @@
         CommandLocator.__init__(self)
         self.agent = agent
 
-<<<<<<< HEAD
-    def connectionMade(self):
-        self.agent.connected(self)
-=======
     @ClusterStatusCommand.responder
     def cluster_updated(self, configuration, state):
         self.agent.cluster_updated(configuration, state)
@@ -179,8 +175,7 @@
 
     def startReceivingBoxes(self, box_sender):
         BoxDispatcher.startReceivingBoxes(self, box_sender)
-        self.agent.connected()
->>>>>>> c35e5e5b
+        self.agent.connected(self) # XXX FLOC-1255 added this
 
     def stopReceivingBoxes(self, reason):
         BoxDispatcher.stopReceivingBoxes(self, reason)
