--- conflicted
+++ resolved
@@ -84,10 +84,9 @@
 
 
 def flocker_control_main():
-<<<<<<< HEAD
     logger = Logger()
     Message.new(python=sys.version).write(logger)
-=======
+
     # Use CPU time instead of wallclock time.
     # The control service does a lot of waiting and we do not
     # want the profiler to include that.
@@ -120,7 +119,6 @@
     signal.signal(signal.SIGUSR1, enable_profiling)
     signal.signal(signal.SIGUSR2, disable_profiling)
 
->>>>>>> 420f0013
     return FlockerScriptRunner(
         script=ControlScript(),
         options=ControlOptions()
