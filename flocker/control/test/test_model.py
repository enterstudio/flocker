# Copyright Hybrid Logic Ltd.  See LICENSE file for details.

"""
Tests for ``flocker.node._model``.
"""

from uuid import uuid4

from pyrsistent import InvariantException, pset, PRecord, PSet, pmap

from twisted.trial.unittest import SynchronousTestCase
from twisted.python.filepath import FilePath

from ...testtools import make_with_init_tests
from .._model import (
    Application, DockerImage, Node, Deployment, AttachedVolume, Dataset,
    RestartOnFailure, RestartAlways, RestartNever, Manifestation,
    NodeState, pset_field,
)


APP1 = Application(
    name=u"webserver", image=DockerImage.from_string(u"apache"))
APP2 = Application(
    name=u"database", image=DockerImage.from_string(u"postgresql"))
MANIFESTATION = Manifestation(dataset=Dataset(dataset_id=unicode(uuid4())),
                              primary=True)


class DockerImageInitTests(make_with_init_tests(
        record_type=DockerImage,
        kwargs=dict(repository=u'clusterhq/flocker', tag=u'release-14.0'),
        expected_defaults=dict(tag=u'latest')
)):
    """
    Tests for ``DockerImage.__init__``.
    """


class DockerImageTests(SynchronousTestCase):
    """
    Other tests for ``DockerImage``.
    """
    def test_full_name_read(self):
        """
        ``DockerImage.full_name`` combines the repository and tag names in a
        format suitable for passing to `docker run`.
        """
        self.assertEqual(
            'repo:tag', DockerImage(repository=u'repo', tag=u'tag').full_name)

    def test_full_name_write(self):
        """
        ``DockerImage.full_name`` is readonly.
        """
        image = DockerImage(repository=u'repo', tag=u'tag')

        def setter():
            image.full_name = u'foo bar'

        self.assertRaises(AttributeError, setter)

    def test_repr(self):
        """
        ``DockerImage.__repr__`` includes the repository and tag.
        """
        image = repr(DockerImage(repository=u'clusterhq/flocker',
                                 tag=u'release-14.0'))
        self.assertEqual(
            [image.startswith("DockerImage"),
             "clusterhq/flocker" in image,
             "release-14.0" in image],
            [True, True, True],
        )


class DockerImageFromStringTests(SynchronousTestCase):
    """
    Tests for ``DockerImage.from_string``.
    """
    def test_error_on_empty_repository(self):
        """
        A ``ValueError`` is raised if repository is empty.
        """
        exception = self.assertRaises(
            ValueError, DockerImage.from_string, b':foo')
        self.assertEqual(
            "Docker image names must have format 'repository[:tag]'. "
            "Found ':foo'.",
            exception.message
        )


class ApplicationInitTests(make_with_init_tests(
    record_type=Application,
    kwargs=dict(
        name=u'site-example.com', image=DockerImage.from_string(u"image"),
        ports=pset(), volume=None, environment=pmap({}),
        links=pset(), restart_policy=RestartAlways(),
    ),
    expected_defaults={'links': pset(), 'restart_policy': RestartNever()},
)):
    """
    Tests for ``Application.__init__``.
    """


<<<<<<< HEAD
class ApplicationTests(SynchronousTestCase):
    """
    Other tests for ``Application``.
    """
    def test_repr(self):
        """
        ``Application.__repr__`` includes the name, image, ports, and links.
        """
        application = Application(name=u'site-example.com', image=None,
                                  ports=None, links=frozenset())
        self.assertEqual(
            "<Application(name=u'site-example.com', image=None, ports=None, "
            "volume=None, links=frozenset([]), environment=None, "
            "memory_limit=None, cpu_shares=None, "
            "restart_policy=<RestartNever(name=u'never')>)>",
            repr(application)
        )


=======
>>>>>>> 64e9f8ed
class NodeInitTests(make_with_init_tests(
        record_type=Node,
        kwargs=dict(hostname=u'example.com', applications=pset([
            Application(name=u'mysql-clusterhq', image=DockerImage.from_string(
                u"image")),
            Application(name=u'site-clusterhq.com',
                        image=DockerImage.from_string(u"another")),
        ]))
)):
    """
    Tests for ``Node.__init__``.
    """


class ManifestationTests(SynchronousTestCase):
    """
    Tests for ``Manifestation``.
    """
    def test_dataset_id(self):
        """
        ``Manifestation.dataset_id`` returns the ID of the dataset.
        """
        m1 = Manifestation(dataset=Dataset(dataset_id=unicode(uuid4())),
                           primary=True)
        self.assertEqual(m1.dataset_id, m1.dataset.dataset_id)


class NodeTests(SynchronousTestCase):
    """
    Tests for ``Node``.
    """
    def test_manifestations_from_applications(self):
        """
        One cannot construct a ``Node`` where there are manifestations on the
        ``applications`` attribute that aren't also in the given
        ``manifestations``.
        """
        m1 = Manifestation(dataset=Dataset(dataset_id=unicode(uuid4())),
                           primary=True)
        self.assertRaises(
            InvariantException, Node,
            hostname=u'node1.example.com',
            applications=[
                APP1,
                Application(name=u'a',
                            image=DockerImage.from_string(u'x'),
                            volume=AttachedVolume(
                                manifestation=m1,
                                mountpoint=FilePath(b"/xxx"))),
            ])

    def test_manifestations_non_applications(self):
        """
        ``Node.manifestations`` can include manifestations on the node
        whether or not they are on application.
        """
        m1 = Manifestation(dataset=Dataset(dataset_id=unicode(uuid4())),
                           primary=True)
        m2 = Manifestation(dataset=Dataset(dataset_id=unicode(uuid4())),
                           primary=True)
        node = Node(hostname=u'node1.example.com',
                    applications=frozenset([
                        Application(name=u'a',
                                    image=DockerImage.from_string(u'x'),
                                    volume=AttachedVolume(
                                        manifestation=m1,
                                        mountpoint=FilePath(b"/xxx")))]),
                    manifestations={m1.dataset_id: m1,
                                    m2.dataset_id: m2})

        self.assertEqual(node.manifestations, {m1.dataset_id: m1,
                                               m2.dataset_id: m2})

    def test_applications_contains_applications(self):
        """
        ``Node.applications`` must be ``Application`` instances.
        """
        self.assertRaises(TypeError,
                          Node, hostname=u"xxx", applications=[None])

    def test_manifestations_keys_are_their_ids(self):
        """
        The keys of the ``manifestations`` attribute must match the
        value's ``dataset_id`` attribute.
        """
        self.assertRaises(InvariantException,
                          Node, hostname=u"xxx",
                          manifestations={u"123": MANIFESTATION})


class NodeStateTests(SynchronousTestCase):
    """
    Tests for ``NodeState``.
    """
    def test_running_and_not_running_applications(self):
        """
        ``NodeState.to_node`` combines both running and not running
        applications from the given node state.
        """
        node_state = NodeState(hostname=u"host1",
                               running=[APP1],
                               not_running=[APP2])
        self.assertEqual(node_state.to_node(),
                         Node(hostname=u"host1",
                              applications=frozenset([APP1, APP2])))

    def test_other_manifestations(self):
        """
        ``NodeState.to_node`` copies over other manifestations to the ``Node``
        instances it creates.
        """
        node_state = NodeState(
            hostname=u"host2", running=[], not_running=[],
            manifestations=frozenset([MANIFESTATION]))
        self.assertEqual(node_state.to_node(),
                         Node(hostname=u"host2",
                              applications=frozenset(),
                              manifestations={
                                  MANIFESTATION.dataset.dataset_id:
                                  MANIFESTATION}))


class DeploymentInitTests(make_with_init_tests(
        record_type=Deployment,
        kwargs=dict(nodes=pset([
            Node(hostname=u'node1.example.com', applications=frozenset()),
            Node(hostname=u'node2.example.com', applications=frozenset())
        ]))
)):
    """
    Tests for ``Deployment.__init__``.
    """


class DeploymentTests(SynchronousTestCase):
    """
    Tests for ``Deployment``.
    """
    def test_applications(self):
        """
        ``Deployment.applications()`` returns applications from all nodes.
        """
        node = Node(
            hostname=u"node1.example.com",
            applications=frozenset({
                Application(name=u'mysql-clusterhq',
                            image=DockerImage.from_string(u"image")),
                Application(name=u'site-clusterhq.com',
                            image=DockerImage.from_string(u"image"))}),
        )
        another_node = Node(
            hostname=u"node2.example.com",
            applications=frozenset({Application(
                name=u'site-clusterhq.com',
                image=DockerImage.from_string(u"image"))}),
        )
        deployment = Deployment(nodes=frozenset([node, another_node]))
        self.assertEqual(sorted(list(deployment.applications())),
                         sorted(list(node.applications) +
                                list(another_node.applications)))

    def test_update_node_new(self):
        """
        When doing ``update_node()``, if the given ``Node`` has hostname not
        in existing ``Deployment`` then just add new ``Node`` to new
        ``Deployment``.
        """
        node = Node(
            hostname=u"node1.example.com",
            applications=frozenset({Application(
                name=u'postgresql-clusterhq',
                image=DockerImage.from_string(u"image"))}))
        another_node = Node(
            hostname=u"node2.example.com",
            applications=frozenset({Application(
                name=u'site-clusterhq.com',
                image=DockerImage.from_string(u"image"))}),
        )
        original = Deployment(nodes=frozenset([node]))
        updated = original.update_node(another_node)
        self.assertEqual((original, updated),
                         (Deployment(nodes=frozenset([node])),
                          Deployment(nodes=frozenset([node, another_node]))))

    def test_update_node_replace(self):
        """
        When doing ``update_node()``, if the given ``Node`` has hostname in
        existing ``Deployment`` node then replace that ``Node`` in the new
        ``Deployment``.
        """
        node = Node(
            hostname=u"node1.example.com",
            applications=frozenset({Application(
                name=u'postgresql-clusterhq',
                image=DockerImage.from_string(u"image"))}))
        another_node = Node(
            hostname=u"node2.example.com",
            applications=frozenset({Application(
                name=u'site-clusterhq.com',
                image=DockerImage.from_string(u"image"))}),
        )
        updated_node = Node(
            hostname=u"node1.example.com",
            applications=frozenset())

        original = Deployment(nodes=frozenset([node, another_node]))
        updated = original.update_node(updated_node)
        self.assertEqual((original, updated),
                         (Deployment(nodes=frozenset([node, another_node])),
                          Deployment(nodes=frozenset([
                              updated_node, another_node]))))


class RestartOnFailureTests(SynchronousTestCase):
    """
    Tests for ``RestartOnFailure``.
    """

    def test_maximum_retry_count_not_zero(self):
        """
        ``RestartOnFailure.__init__`` raises ``ValueError`` if the specified
        maximum retry count is 0.
        """
        self.assertRaises(
            InvariantException,
            RestartOnFailure, maximum_retry_count=0)

    def test_maximum_retry_count_not_negative(self):
        """
        ``RestartOnFailure.__init__`` raises ``ValueError`` if the specified
        maximum retry count is negative.
        """
        self.assertRaises(
            InvariantException,
            RestartOnFailure, maximum_retry_count=-1)

    def test_maximum_retry_count_postive(self):
        """
        ``RestartOnFailure.__init__`` does not raise if the specified
        maximum retry count is positive.
        """
        RestartOnFailure(maximum_retry_count=1)

    def test_maximum_retry_count_none(self):
        """
        ``RestartOnFailure.__init__`` does not raise if the specified
        maximum retry count is ``None``.
        """
        RestartOnFailure()

    def test_maximum_retry_count_not_integer(self):
        """
        ``RestartOnFailure.__init__`` raises ``TypeError`` if the supplied
        ``maximum_retry_count`` is not an ``int``
        """
        self.assertRaises(
            InvariantException,
            RestartOnFailure, maximum_retry_count='foo'
        )


class AttachedVolumeTests(SynchronousTestCase):
    """
    Tests for ``AttachedVolume``.
    """
    def test_dataset(self):
        """
        ``AttachedVolume.dataset`` is the same as
        ``AttachedVolume.manifestation.dataset``.
        """
        volume = AttachedVolume(
            manifestation=Manifestation(dataset=Dataset(dataset_id=u"jalkjlk"),
                                        primary=True),
            mountpoint=FilePath(b"/blah"))
        self.assertIs(volume.dataset, volume.manifestation.dataset)


class PSetFieldTests(SynchronousTestCase):
    """
    Tests for ``pset_field``.

    This will hopefully be contributed upstream to pyrsistent, thus the
    slightly different testing style.
    """
    def test_initial_value(self):
        """
        ``pset_field`` results in initial value that is empty.
        """
        class Record(PRecord):
            value = pset_field(int)
        assert Record() == Record(value=[])

    def test_factory(self):
        """
        ``pset_field`` has a factory that creates a ``PSet``.
        """
        class Record(PRecord):
            value = pset_field(int)
        record = Record(value=[1, 2])
        assert isinstance(record.value, PSet)

    def test_checked_set(self):
        """
        ``pset_field`` results in a set that enforces its type.
        """
        class Record(PRecord):
            value = pset_field(int)
        record = Record(value=[1, 2])
        self.assertRaises(TypeError, record.value.add, "hello")

    def test_type(self):
        """
        ``pset_field`` enforces its type.
        """
        class Record(PRecord):
            value = pset_field(int)
        record = Record()
        self.assertRaises(TypeError, record.set, "value", None)

    def test_mandatory(self):
        """
        ``pset_field`` is a mandatory field.
        """
        class Record(PRecord):
            value = pset_field(int)
        record = Record(value=[1])
        self.assertRaises(InvariantException, record.remove, "value")<|MERGE_RESOLUTION|>--- conflicted
+++ resolved
@@ -105,28 +105,6 @@
     """
 
 
-<<<<<<< HEAD
-class ApplicationTests(SynchronousTestCase):
-    """
-    Other tests for ``Application``.
-    """
-    def test_repr(self):
-        """
-        ``Application.__repr__`` includes the name, image, ports, and links.
-        """
-        application = Application(name=u'site-example.com', image=None,
-                                  ports=None, links=frozenset())
-        self.assertEqual(
-            "<Application(name=u'site-example.com', image=None, ports=None, "
-            "volume=None, links=frozenset([]), environment=None, "
-            "memory_limit=None, cpu_shares=None, "
-            "restart_policy=<RestartNever(name=u'never')>)>",
-            repr(application)
-        )
-
-
-=======
->>>>>>> 64e9f8ed
 class NodeInitTests(make_with_init_tests(
         record_type=Node,
         kwargs=dict(hostname=u'example.com', applications=pset([
