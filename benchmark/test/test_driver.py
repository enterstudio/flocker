--- conflicted
+++ resolved
@@ -9,17 +9,12 @@
 
 from eliot.testing import capture_logging
 
-from twisted.trial.unittest import SynchronousTestCase
 from twisted.internet.defer import Deferred, succeed, fail
 
 from benchmark._driver import benchmark, sample
 from benchmark._interfaces import IScenario, IProbe, IOperation, IMetric
 
-<<<<<<< HEAD
-from flocker.testtools import AsyncTestCase
-=======
 from flocker.testtools import AsyncTestCase, TestCase
->>>>>>> 00514a44
 
 
 @implementer(IMetric)
@@ -89,12 +84,7 @@
         return succeed(None)
 
 
-<<<<<<< HEAD
-# XXX FLOC-3281 Change to flocker.testtools.TestCase after FLOC-3077 is merged
-class SampleTest(SynchronousTestCase):
-=======
 class SampleTest(TestCase):
->>>>>>> 00514a44
     """
     Test sample function.
     """
@@ -132,21 +122,12 @@
     """
     Test benchmark function.
     """
-<<<<<<< HEAD
-    # Test using `AsyncTestCase` rather than `SynchronousTestCase` because
-    # the `benchmark` function uses `twisted.task.cooperate`, which uses
-    # the global reactor.
-    #
-    # This could be fixed by making the cooperator to use a parameter and
-    # supplying on driven by a fake IReactorTime (eg Clock).
-=======
     # Test using `AsyncTestCase` rather than `TestCase` because the
     # `benchmark` function uses `twisted.task.cooperate`, which uses the
     # global reactor.
     #
     # This could be fixed by making the cooperator to use a parameter and
     # supplying one driven by a fake IReactorTime (eg Clock).
->>>>>>> 00514a44
 
     @capture_logging(None)
     def test_good_probes(self, logger):
