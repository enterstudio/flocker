--- conflicted
+++ resolved
@@ -8,15 +8,10 @@
 import os
 import yaml
 
-<<<<<<< HEAD
-from twisted.python import usage
-from twisted.python.filepath import FilePath
-from characteristic import attributes
-=======
 from zope.interface import Interface, implementer
 from characteristic import attributes
 from twisted.python.usage import Options, UsageError
->>>>>>> 60023aaa
+from twisted.python.filepath import FilePath
 
 from admin.vagrant import vagrant_version
 import flocker
@@ -51,45 +46,40 @@
             FLOCKER_ACCEPTANCE_NODES=':'.join(nodes)))
 
 
-<<<<<<< HEAD
+class INodeRunner(Interface):
+    """
+    Interface for starting and stopping nodes for acceptance testing.
+    """
+
+    def start_nodes():
+        """
+        Start nodes for running acceptance tests.
+
+        :return list: List of nodes to run tests against.
+        """
+
+    def stop_nodes(self):
+        """
+        Stop the nodes started by `start_nodes`.
+        """
+
+
 RUNNER_ATTRIBUTES = [
     'distribution', 'top_level', 'config', 'flocker_version', 'branch']
 
 
+@implementer(INodeRunner)
 @attributes(RUNNER_ATTRIBUTES, apply_immutable=True)
 class VagrantRunner(object):
+    """
+    Start and stop vagrant nodes for acceptance testing.
+
+    :cvar list NODE_ADDRESSES: List of address of vagrant nodes created.
+    """
     # FIXME? Should this automatically build a box locally, or download from
     # buildbot?
-=======
-class INodeRunner(Interface):
-    """
-    Interface for starting and stopping nodes for acceptance testing.
-    """
-
-    def start_nodes():
-        """
-        Start nodes for running acceptance tests.
-
-        :return list: List of nodes to run tests against.
-        """
-
-    def stop_nodes(self):
-        """
-        Stop the nodes started by `start_nodes`.
-        """
-
-
-@implementer(INodeRunner)
-@attributes(['distribution', 'top_level'], apply_immutable=True)
-class VagrantRunner(object):
-    """
-    Start and stop vagrant nodes for acceptance testing.
-
-    :cvar list NODE_ADDRESSES: List of address of vagrant nodes created.
-    """
 
     NODE_ADDRESSES = ["172.16.255.240", "172.16.255.241"]
->>>>>>> 60023aaa
 
     def __init__(self):
         self.vagrant_path = self.top_level.descendant([
@@ -222,7 +212,11 @@
         provider_factory = PROVIDERS[self['provider']]
         self.runner = provider_factory(
             top_level=self.top_level,
-            distribution=self['distribution'])
+            config=self['config'],
+            distribution=self['distribution'],
+            flocker_version=self['flocker-version'],
+            branch=self['branch'],
+        )
 
 
 def main(args, base_path, top_level):
@@ -239,23 +233,7 @@
         sys.stderr.write("%s: %s\n" % (base_path.basename(), e))
         raise SystemExit(1)
 
-<<<<<<< HEAD
-    if options['provider'] not in PROVIDERS:
-        sys.stderr.write(
-            "%s: Provider %r not supported. Available providers: %s"
-            % (base_path.basename(), options['provider'],
-               ', '.join(options['providers'].keys())))
-
-    runner = options.provider_factory(
-        config=options['config'],
-        top_level=top_level,
-        distribution=options['distribution'],
-        flocker_version=options['flocker-version'],
-        branch=options['branch'],
-    )
-=======
     runner = options.runner
->>>>>>> 60023aaa
 
     nodes = runner.start_nodes()
     result = run_tests(nodes, options['trial-args'])
