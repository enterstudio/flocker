# Copyright Hybrid Logic Ltd.  See LICENSE file for details.
"""
Run the acceptance tests.
"""
from subprocess import Popen, CalledProcessError

import sys
import os
import yaml
import signal

from zope.interface import Interface, implementer
from characteristic import attributes
from twisted.python.usage import Options, UsageError
from twisted.python.filepath import FilePath

from admin.vagrant import vagrant_version
from admin.release import make_rpm_version
<<<<<<< HEAD
from flocker.provision import PackageSource, CLOUD_PROVIDERS
=======
from flocker.provision import PackageSource, Variants
>>>>>>> 9b28e13a
import flocker
from flocker.provision._install import (
    run as run_tasks_on_node,
    task_pull_docker_images
)


def safe_call(command, **kwargs):
    """
    Run a process and kill it if the process is interrupted.

    Takes the same arguments as ``subprocess.Popen``.
    """
    process = Popen(command, **kwargs)
    try:
        return process.wait()
    except:
        # We expect KeyboardInterrupt (from C-c) and
        # SystemExit (from signal_handler below) here.
        # But we'll cleanup on any execption.
        process.terminate()
        raise


def check_safe_call(command, **kwargs):
    """
    Run a process and kill it if the process is interrupted.

    Takes the same arguments as ``subprocess.Popen``.

    :raises CalledProcessError: if the program exits with a failure.
    """
    result = safe_call(command, **kwargs)
    if result != 0:
        raise CalledProcessError(result, command[0])
    return result


def extend_environ(**kwargs):
    """
    Return a copy of ``os.environ`` with some additional environment variables
        added.

    :param **kwargs: The enviroment variables to add.
    :return dict: The new environment.
    """
    env = os.environ.copy()
    env.update(kwargs)
    return env


def run_tests(nodes, trial_args):
    """
    Run the acceptances tests.

    :param list nodes: The list of nodes to run the acceptance tests against.
    :param list trial_args: Arguments to pass to trial. If not
        provided, defaults to ``['flocker.acceptance']``.
    """
    if not trial_args:
        trial_args = ['flocker.acceptance']
    return safe_call(
        ['trial'] + list(trial_args),
        env=extend_environ(
            FLOCKER_ACCEPTANCE_NODES=':'.join(nodes)))


class INodeRunner(Interface):
    """
    Interface for starting and stopping nodes for acceptance testing.
    """

    def start_nodes():
        """
        Start nodes for running acceptance tests.

        :return list: List of nodes to run tests against.
        """

    def stop_nodes(self):
        """
        Stop the nodes started by `start_nodes`.
        """


RUNNER_ATTRIBUTES = [
    'distribution', 'top_level', 'config', 'package_source', 'variants'
]


@implementer(INodeRunner)
@attributes(RUNNER_ATTRIBUTES, apply_immutable=True)
class VagrantRunner(object):
    """
    Start and stop vagrant nodes for acceptance testing.

    :cvar list NODE_ADDRESSES: List of address of vagrant nodes created.
    """
    # TODO: This should acquire the vagrant image automatically,
    # rather than assuming it is available.
    # https://clusterhq.atlassian.net/browse/FLOC-1163

    NODE_ADDRESSES = ["172.16.255.240", "172.16.255.241"]

    def __init__(self):
        self.vagrant_path = self.top_level.descendant([
            'admin', 'vagrant-acceptance-targets', self.distribution,
        ])
        if not self.vagrant_path.exists():
            raise UsageError("Distribution not found: %s."
                             % (self.distribution,))

        if self.variants:
            raise UsageError("Unsupored varianta: %s."
                             % (', '.join(self.variants),))

    def start_nodes(self):
        # Destroy the box to begin, so that we are guaranteed
        # a clean build.
        check_safe_call(
            ['vagrant', 'destroy', '-f'],
            cwd=self.vagrant_path.path)

        box_version = vagrant_version(self.package_source.version)
        # Boot the VMs
        check_safe_call(
            ['vagrant', 'up'],
            cwd=self.vagrant_path.path,
            env=extend_environ(FLOCKER_BOX_VERSION=box_version))

        for node in self.NODE_ADDRESSES:
            run_tasks_on_node(
                username='root',
                address=node,
                commands=task_pull_docker_images()
            )
        return self.NODE_ADDRESSES

    def stop_nodes(self):
        check_safe_call(
            ['vagrant', 'destroy', '-f'],
            cwd=self.vagrant_path.path)


@attributes(RUNNER_ATTRIBUTES + [
    'provisioner'
], apply_immutable=True)
class LibcloudRunner(object):
    """
    Run the tests against rackspace nodes.
    """
    def __init__(self):
        self.nodes = []

        self.metadata = self.config.get('metadata', {})
        try:
            creator = self.metadata['creator']
        except KeyError:
            raise UsageError("Must specify creator metadata.")

        if not creator.isalnum():
            raise UsageError(
                "Creator must be alphanumeric. Found {!r}".format(creator)
            )
        self.creator = creator

    def start_nodes(self):
        """
        Provision cloud nodes for acceptance tests.

        :return list: List of addresses of nodes to connect to, for acceptance
            tests.
        """
        metadata = {
            'purpose': 'acceptance-testing',
            'distribution': self.distribution,
        }
        metadata.update(self.metadata)

        for index in range(2):
            name = "acceptance-test-%s-%d" % (self.creator, index)
            try:
                print "Creating node %d: %s" % (index, name)
                node = self.provisioner.create_node(
                    name=name,
                    distribution=self.distribution,
                    metadata=metadata,
                )
            except:
                print "Error creating node %d: %s" % (index, name)
                print "It may have leaked into the cloud."
                raise

            self.nodes.append(node)
            check_safe_call(['ssh-keygen', '-R', node.address])
            node.provision(package_source=self.package_source,
                           variants=self.variants)
            del node

        return [node.address for node in self.nodes]

    def stop_nodes(self):
        """
        Deprovision the nodes provisioned by ``start_nodes``.
        """
        for node in self.nodes:
            try:
                print "Destroying %s" % (node.name,)
                node.destroy()
            except Exception as e:
                print "Failed to destroy %s: %s" % (node.name, e)


PROVIDERS = tuple(sorted(['vagrant'] + CLOUD_PROVIDERS.keys()))


class RunOptions(Options):
    description = "Run the acceptance tests."

    optParameters = [
        ['distribution', None, None,
         'The target distribution. '
         'One of fedora-20.'],
        ['provider', None, 'vagrant',
         'The target provider to test against. '
         'One of {}.'.format(', '.join(PROVIDERS))],
        ['config-file', None, None,
         'Configuration for providers.'],
        ['branch', None, None, 'Branch to grab RPMS from'],
        ['flocker-version', None, flocker.__version__,
         'Version of flocker to install'],
        ['flocker-version', None, flocker.__version__,
         'Version of flocker to install'],
        ['build-server', None, 'http://build.clusterhq.com/',
         'Base URL of build server to download RPMs from'],
    ]

    optFlags = [
        ["keep", "k", "Keep VMs around, if the tests fail."],
    ]

    synopsis = ('Usage: run-acceptance-tests --distribution <distribution> '
                '[--provider <provider>] [<test-cases>]')

    def __init__(self, top_level):
        """
        :param FilePath top_level: The top-level of the flocker repository.
        """
        Options.__init__(self)
        self.top_level = top_level
        self['variants'] = []

    def opt_variant(self, arg):
        """
        Specify a variant of the provisioning to run.

        Supported variants: distro-testing, docker-head, zfs-testing.
        """
        self['variants'].append(Variants.lookupByValue(arg))

    def parseArgs(self, *trial_args):
        self['trial-args'] = trial_args

    def postOptions(self):
        if self['distribution'] is None:
            raise UsageError("Distribution required.")

        if self['config-file'] is not None:
            config_file = FilePath(self['config-file'])
            self['config'] = yaml.safe_load(config_file.getContent())
        else:
            self['config'] = {}

        if self['flocker-version']:
            os_version = "%s-%s" % make_rpm_version(self['flocker-version'])
            if os_version.endswith('.dirty'):
                os_version = os_version[:-len('.dirty')]
        else:
            os_version = None

        package_source = PackageSource(
            version=self['flocker-version'],
            os_version=os_version,
            branch=self['branch'],
            build_server=self['build-server'],
        )

<<<<<<< HEAD
        if self['provider'] not in PROVIDERS:
            raise UsageError(
                "Provider %r not supported. Available providers: %s"
                % (self['provider'], ', '.join(PROVIDERS)))

        if self['provider'] in CLOUD_PROVIDERS:
            # Configuration must include credentials etc for cloud providers.
            try:
                provider_config = self['config'][self['provider']]
            except KeyError:
                raise UsageError(
                    "Configuration file must include a "
                    "{!r} config stanza.".format(self['provider'])
                )

            provisioner = CLOUD_PROVIDERS[self['provider']](**provider_config)

            self.runner = LibcloudRunner(
                config=self['config'],
                top_level=self.top_level,
                distribution=self['distribution'],
                package_source=package_source,
                provisioner=provisioner
            )
        else:
            self.runner = VagrantRunner(
                config=self['config'],
                top_level=self.top_level,
                distribution=self['distribution'],
                package_source=package_source,
            )
=======
        provider_factory = PROVIDERS[self['provider']]
        self.runner = provider_factory(
            top_level=self.top_level,
            config=self['config'],
            distribution=self['distribution'],
            package_source=package_source,
            variants=self['variants'],
        )
>>>>>>> 9b28e13a


def signal_handler(signal, frame):
    """
    Exit gracefully when receiving a signal.

    :param int signal: The signal that was received.
    :param frame: The running frame.
    """
    raise SystemExit(1)


def main(args, base_path, top_level):
    """
    :param list args: The arguments passed to the script.
    :param FilePath base_path: The executable being run.
    :param FilePath top_level: The top-level of the flocker repository.
    """
    options = RunOptions(top_level=top_level)

    try:
        options.parseOptions(args)
    except UsageError as e:
        sys.stderr.write("%s: %s\n" % (base_path.basename(), e))
        raise SystemExit(1)

    runner = options.runner

    # We register a signal handler for SIGTERM here.
    # When a signal is received, python will call this function
    # from the main thread.
    # We raise SystemExit to shutdown gracefully.
    # In particular, we will kill any processes we spawned
    # and cleanup and VMs we created.
    signal.signal(signal.SIGTERM, signal_handler)

    try:
        nodes = runner.start_nodes()
        result = run_tests(nodes, options['trial-args'])
    except:
        result = 1
        raise
    finally:
        # Unless the tests failed, and the user asked to keep the nodes, we
        # delete them.
        if not (result != 0 and options['keep']):
            runner.stop_nodes()
        elif options['keep']:
            print "--keep specified, not destroying nodes."
    raise SystemExit(result)<|MERGE_RESOLUTION|>--- conflicted
+++ resolved
@@ -16,11 +16,7 @@
 
 from admin.vagrant import vagrant_version
 from admin.release import make_rpm_version
-<<<<<<< HEAD
-from flocker.provision import PackageSource, CLOUD_PROVIDERS
-=======
-from flocker.provision import PackageSource, Variants
->>>>>>> 9b28e13a
+from flocker.provision import PackageSource, Variants, CLOUD_PROVIDERS
 import flocker
 from flocker.provision._install import (
     run as run_tasks_on_node,
@@ -308,7 +304,6 @@
             build_server=self['build-server'],
         )
 
-<<<<<<< HEAD
         if self['provider'] not in PROVIDERS:
             raise UsageError(
                 "Provider %r not supported. Available providers: %s"
@@ -331,7 +326,8 @@
                 top_level=self.top_level,
                 distribution=self['distribution'],
                 package_source=package_source,
-                provisioner=provisioner
+                provisioner=provisioner,
+                variants=self['variants'],
             )
         else:
             self.runner = VagrantRunner(
@@ -339,17 +335,8 @@
                 top_level=self.top_level,
                 distribution=self['distribution'],
                 package_source=package_source,
+                variants=self['variants'],
             )
-=======
-        provider_factory = PROVIDERS[self['provider']]
-        self.runner = provider_factory(
-            top_level=self.top_level,
-            config=self['config'],
-            distribution=self['distribution'],
-            package_source=package_source,
-            variants=self['variants'],
-        )
->>>>>>> 9b28e13a
 
 
 def signal_handler(signal, frame):
