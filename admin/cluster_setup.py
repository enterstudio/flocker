# Copyright 2015 ClusterHQ Inc.  See LICENSE file for details.
"""
Set up a Flocker cluster.
"""

import stat
import string
import sys
from pipes import quote as shell_quote

from eliot import add_destination, FileDestination


from twisted.internet.defer import inlineCallbacks
from twisted.python.usage import UsageError

from .acceptance import (
    ClusterIdentity,
    CommonOptions,
    capture_journal,
    capture_upstart,
    eliot_output,
    get_trial_environment,
)

from flocker.common import gather_deferreds


class RunOptions(CommonOptions):
    description = "Set up a Flocker cluster."

    optParameters = [
<<<<<<< HEAD
=======
        ['apps-per-node', None, 0,
         "Number of application containers per node.", int],
        ['app-template', None, None,
         "Configuration to use for each application container."],
>>>>>>> aaf22a36
        ['purpose', None, 'testing',
         "Purpose of the cluster recorded in its metadata where possible."],
        ['cert-directory', None, None,
         "Directory for storing the cluster certificates. "
         "If not specified, then a temporary directory is used."],
    ]

    optFlags = [
        ["no-keep", None, "Do not keep VMs around (when testing)"],
    ]

    synopsis = ('Usage: cluster-setup --distribution <distribution> '
                '[--provider <provider>]')

    def __init__(self, top_level):
        """
        :param FilePath top_level: The top-level of the Flocker repository.
        """
        super(RunOptions, self).__init__(top_level)
        # Override default values defined in the base class.
        self['provider'] = self.defaults['provider'] = 'aws'
        self['dataset-backend'] = self.defaults['dataset-backend'] = 'aws'

    def postOptions(self):

        self['purpose'] = unicode(self['purpose'])
        if any(x not in string.ascii_letters + string.digits + '-'
               for x in self['purpose']):
            raise UsageError(
                "Purpose may have only alphanumeric symbols and dash. " +
                "Found {!r}".format('purpose')
            )

        if self['cert-directory']:
            cert_path = FilePath(self['cert-directory'])
            _ensure_empty_directory(cert_path)
            self['cert-directory'] = cert_path

        # This is run last as it creates the actual "runner" object
        # based on the provided parameters.
        super(RunOptions, self).postOptions()

    def _make_cluster_identity(self, dataset_backend):
        purpose = self['purpose']
        return ClusterIdentity(
            purpose=purpose,
            prefix=purpose,
            name='{}-cluster'.format(purpose).encode("ascii"),
        )


def _ensure_empty_directory(path):
    """
    The path should not exist or it should be an empty directory.
    If the path does not exist then a new directory is created.

    :param FilePath path: The directory path to check or create.
    """
    if path.exists():
        if not path.isdir():
            raise UsageError("{} is not a directory".format(path.path))
        if path.listdir():
            raise UsageError("{} is not empty".format(path.path))
        return

    try:
        path.makedirs()
        path.chmod(stat.S_IRWXU)
    except OSError as e:
        raise UsageError(
            "Can not create {}. {}: {}.".format(path.path, e.filename,
                                                e.strerror)
        )


def generate_managed_section(cluster):
    """
    Generate a managed configuration section for the given cluster.
    The section describes the nodes comprising the cluster.

    :param Cluster cluser: The cluster.
    :return: The managed configuration.
    :rtype: dict
    """
    addresses = list()
    for node in cluster.agent_nodes:
        if node.private_address is not None:
            addresses.append([node.private_address, node.address])
        else:
            addresses.append(node.address)
    return {
        "managed": {
            "addresses": addresses,
            "upgrade": True,
        }
    }


def create_managed_config(base_config, cluster):
    """
    Generate a full configuration from the given base configuration
    by adding a managed section for the given cluster instance.
    The base configuration should provide parameters like the dataset
    backend configurations and the cluster metadata.

    :param dict base_config: The base configuration.
    :param Cluster cluser: The cluster.
    :return: The new configuration with the managed section.
    :rtype: dict
    """
    config = dict(base_config)
    config.update(generate_managed_section(cluster))
    return config


@inlineCallbacks
def main(reactor, args, base_path, top_level):
    """
    :param reactor: Reactor to use.
    :param list args: The arguments passed to the script.
    :param FilePath base_path: The executable being run.
    :param FilePath top_level: The top-level of the Flocker repository.
    """
    options = RunOptions(top_level=top_level)

    add_destination(eliot_output)
    try:
        options.parseOptions(args)
    except UsageError as e:
        sys.stderr.write("%s: %s\n" % (base_path.basename(), e))
        raise SystemExit(1)

    runner = options.runner

    from flocker.common.script import eliot_logging_service
    log_writer = eliot_logging_service(
        destination=FileDestination(
            file=open("%s.log" % (base_path.basename(),), "a")
        ),
        reactor=reactor,
        capture_stdout=False)
    log_writer.startService()
    reactor.addSystemEventTrigger(
        'before', 'shutdown', log_writer.stopService)

    cluster = None
    results = []
    try:
        yield runner.ensure_keys(reactor)
        cluster = yield runner.start_cluster(reactor)

        managed_config_file = options['cert-directory'].child("managed.yaml")
        managed_config = create_managed_config(options['config'], cluster)
        managed_config_file.setContent(
            yaml.safe_dump(managed_config, default_flow_style=False)
        )

        if options['distribution'] in ('centos-7',):
            remote_logs_file = open("remote_logs.log", "a")
            for node in cluster.all_nodes:
                results.append(capture_journal(reactor,
                                               node.address,
                                               remote_logs_file)
                               )
        elif options['distribution'] in ('ubuntu-14.04', 'ubuntu-15.10'):
            remote_logs_file = open("remote_logs.log", "a")
            for node in cluster.all_nodes:
                results.append(capture_upstart(reactor,
                                               node.address,
                                               remote_logs_file)
                               )
        gather_deferreds(results)

        result = 0

    except BaseException:
        result = 1
        raise
    finally:
        if options['no-keep'] or result == 1:
            runner.stop_cluster(reactor)
        else:
            if cluster is None:
                print("Didn't finish creating the cluster.")
                runner.stop_cluster(reactor)
            else:
                environment_variables = get_trial_environment(cluster)
                environment_strings = list()
                for environment_variable in environment_variables:
                    environment_strings.append(
                        "export {name}={value};\n".format(
                            name=environment_variable,
                            value=shell_quote(
                                environment_variables[environment_variable]
                            ),
                        )
                    )
                environment = ''.join(environment_strings)
                print("The following variables describe the cluster:")
                print(environment)
                env_file = options['cert-directory'].child("environment.env")
                env_file.setContent(environment)
                print("The variables are also saved in {}".format(
                    env_file.path
                ))
                print("Be sure to preserve the required files.")

<<<<<<< HEAD
    raise SystemExit(result)
=======
    raise SystemExit(result)


def _build_config(cluster, application_template, per_node):
    """
    Build a Flocker deployment configuration for the given cluster
    and parameters.
    The configuration consists of identically configured applications
    (containers) uniformly spread over all cluster nodes.

    :param flocker.provision._common.Cluster cluster: The target cluster.
    :param dict application_template: A dictionary that provides configuration
                                      for an individual application.
    :param int per_node: The number of applications to deploy on each cluster
                         node.
    :return dict: The deployment configuration.
    """
    application_root = {}
    applications = {}
    application_root["version"] = 1
    application_root["applications"] = applications

    def node_address(node):
        if node.private_address is not None:
            return node.private_address
        else:
            return node.address

    for node in cluster.agent_nodes:
        for i in range(per_node):
            name = "app_%s_%d" % (node_address(node), i)
            applications[name] = deepcopy(application_template)

    deployment_root = {}
    nodes = {}
    deployment_root["nodes"] = nodes
    deployment_root["version"] = 1
    for node in cluster.agent_nodes:
        address = node_address(node)
        nodes[address] = list()
        for i in range(per_node):
            name = "app_%s_%d" % (address, i)
            nodes[address].append(name)

    return {"applications": application_root,
            "deployment": deployment_root}


class ResponseError(Exception):
    """
    An unexpected response from the REST API.
    """
    def __init__(self, code, message):
        Exception.__init__(self, "Unexpected response code {}:\n{}\n".format(
            code, message))
        self.code = code


def _configure(reactor, cluster, configuration):
    """
    Configure the cluster with the given deployment configuration.

    :param reactor: The reactor to use.
    :param flocker.provision._common.Cluster cluster: The target cluster.
    :param dict configuration: The deployment configuration.
    :return Deferred: Deferred that fires when the configuration is pushed
                      to the cluster's control agent.
    """
    base_url = b"https://{}:{}/v1".format(
        cluster.control_node.address, REST_API_PORT
    )
    certificates_path = cluster.certificates_path
    cluster_cert = certificates_path.child(b"cluster.crt")
    user_cert = certificates_path.child(b"user.crt")
    user_key = certificates_path.child(b"user.key")
    body = dumps(configuration)
    treq_client = treq_with_authentication(
        reactor, cluster_cert, user_cert, user_key)

    def got_all_nodes():
        d = treq_client.get(
            base_url + b"/state/nodes",
            persistent=False
        )
        d.addCallback(check_and_decode_json, OK)
        d.addCallback(
            lambda nodes: len(nodes) >= len(cluster.agent_nodes)
        )
        d.addErrback(write_failure, logger=None)
        return d

    got_nodes = loop_until(reactor, got_all_nodes, repeat(1, 300))

    def do_configure(_):
        posted = treq_client.post(
            base_url + b"/configuration/_compose", data=body,
            headers={b"content-type": b"application/json"},
            persistent=False
        )

        def got_response(response):
            if response.code != OK:
                d = json_content(response)

                def got_error(error):
                    if isinstance(error, dict):
                        error = error[u"description"] + u"\n"
                    else:
                        error = u"Unknown error: " + unicode(error) + "\n"
                    raise ResponseError(response.code, error)

                d.addCallback(got_error)
                return d

        posted.addCallback(got_response)
        return posted

    configured = got_nodes.addCallback(do_configure)
    return configured
>>>>>>> aaf22a36
<|MERGE_RESOLUTION|>--- conflicted
+++ resolved
@@ -13,6 +13,7 @@
 
 from twisted.internet.defer import inlineCallbacks
 from twisted.python.usage import UsageError
+from twisted.python.filepath import FilePath
 
 from .acceptance import (
     ClusterIdentity,
@@ -30,13 +31,6 @@
     description = "Set up a Flocker cluster."
 
     optParameters = [
-<<<<<<< HEAD
-=======
-        ['apps-per-node', None, 0,
-         "Number of application containers per node.", int],
-        ['app-template', None, None,
-         "Configuration to use for each application container."],
->>>>>>> aaf22a36
         ['purpose', None, 'testing',
          "Purpose of the cluster recorded in its metadata where possible."],
         ['cert-directory', None, None,
@@ -244,126 +238,4 @@
                 ))
                 print("Be sure to preserve the required files.")
 
-<<<<<<< HEAD
-    raise SystemExit(result)
-=======
-    raise SystemExit(result)
-
-
-def _build_config(cluster, application_template, per_node):
-    """
-    Build a Flocker deployment configuration for the given cluster
-    and parameters.
-    The configuration consists of identically configured applications
-    (containers) uniformly spread over all cluster nodes.
-
-    :param flocker.provision._common.Cluster cluster: The target cluster.
-    :param dict application_template: A dictionary that provides configuration
-                                      for an individual application.
-    :param int per_node: The number of applications to deploy on each cluster
-                         node.
-    :return dict: The deployment configuration.
-    """
-    application_root = {}
-    applications = {}
-    application_root["version"] = 1
-    application_root["applications"] = applications
-
-    def node_address(node):
-        if node.private_address is not None:
-            return node.private_address
-        else:
-            return node.address
-
-    for node in cluster.agent_nodes:
-        for i in range(per_node):
-            name = "app_%s_%d" % (node_address(node), i)
-            applications[name] = deepcopy(application_template)
-
-    deployment_root = {}
-    nodes = {}
-    deployment_root["nodes"] = nodes
-    deployment_root["version"] = 1
-    for node in cluster.agent_nodes:
-        address = node_address(node)
-        nodes[address] = list()
-        for i in range(per_node):
-            name = "app_%s_%d" % (address, i)
-            nodes[address].append(name)
-
-    return {"applications": application_root,
-            "deployment": deployment_root}
-
-
-class ResponseError(Exception):
-    """
-    An unexpected response from the REST API.
-    """
-    def __init__(self, code, message):
-        Exception.__init__(self, "Unexpected response code {}:\n{}\n".format(
-            code, message))
-        self.code = code
-
-
-def _configure(reactor, cluster, configuration):
-    """
-    Configure the cluster with the given deployment configuration.
-
-    :param reactor: The reactor to use.
-    :param flocker.provision._common.Cluster cluster: The target cluster.
-    :param dict configuration: The deployment configuration.
-    :return Deferred: Deferred that fires when the configuration is pushed
-                      to the cluster's control agent.
-    """
-    base_url = b"https://{}:{}/v1".format(
-        cluster.control_node.address, REST_API_PORT
-    )
-    certificates_path = cluster.certificates_path
-    cluster_cert = certificates_path.child(b"cluster.crt")
-    user_cert = certificates_path.child(b"user.crt")
-    user_key = certificates_path.child(b"user.key")
-    body = dumps(configuration)
-    treq_client = treq_with_authentication(
-        reactor, cluster_cert, user_cert, user_key)
-
-    def got_all_nodes():
-        d = treq_client.get(
-            base_url + b"/state/nodes",
-            persistent=False
-        )
-        d.addCallback(check_and_decode_json, OK)
-        d.addCallback(
-            lambda nodes: len(nodes) >= len(cluster.agent_nodes)
-        )
-        d.addErrback(write_failure, logger=None)
-        return d
-
-    got_nodes = loop_until(reactor, got_all_nodes, repeat(1, 300))
-
-    def do_configure(_):
-        posted = treq_client.post(
-            base_url + b"/configuration/_compose", data=body,
-            headers={b"content-type": b"application/json"},
-            persistent=False
-        )
-
-        def got_response(response):
-            if response.code != OK:
-                d = json_content(response)
-
-                def got_error(error):
-                    if isinstance(error, dict):
-                        error = error[u"description"] + u"\n"
-                    else:
-                        error = u"Unknown error: " + unicode(error) + "\n"
-                    raise ResponseError(response.code, error)
-
-                d.addCallback(got_error)
-                return d
-
-        posted.addCallback(got_response)
-        return posted
-
-    configured = got_nodes.addCallback(do_configure)
-    return configured
->>>>>>> aaf22a36
+    raise SystemExit(result)